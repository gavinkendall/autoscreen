﻿//-----------------------------------------------------------------------
// <copyright file="ScreenCollection.cs" company="Gavin Kendall">
//     Copyright (c) 2020 Gavin Kendall
// </copyright>
// <author>Gavin Kendall</author>
// <summary>A collection of screens.</summary>
//
// This program is free software: you can redistribute it and/or modify
// it under the terms of the GNU General Public License as published by
// the Free Software Foundation, either version 3 of the License, or
// (at your option) any later version.
//
// This program is distributed in the hope that it will be useful,
// but WITHOUT ANY WARRANTY; without even the implied warranty of
// MERCHANTABILITY or FITNESS FOR A PARTICULAR PURPOSE. See the
// GNU General Public License for more details.
//
// You should have received a copy of the GNU General Public License
// along with this program. If not, see <https://www.gnu.org/licenses/>.
//-----------------------------------------------------------------------
using System;
using System.Text;
using System.Xml;

namespace AutoScreenCapture
{
    /// <summary>
    /// A collection class to store and manage Screen objects.
    /// </summary>
    public class ScreenCollection : CollectionTemplate<Screen>
    {
        private const string XML_FILE_INDENT_CHARS = "   ";
        private const string XML_FILE_SCREEN_NODE = "screen";
        private const string XML_FILE_SCREENS_NODE = "screens";
        private const string XML_FILE_ROOT_NODE = "autoscreen";

        private const string SCREEN_VIEWID = "viewid";
        private const string SCREEN_NAME = "name";
        private const string SCREEN_FOLDER = "folder";
        private const string SCREEN_MACRO = "macro";
        private const string SCREEN_COMPONENT = "component";
        private const string SCREEN_FORMAT = "format";
        private const string SCREEN_JPEG_QUALITY = "jpeg_quality";
        private const string SCREEN_MOUSE = "mouse";
        private const string SCREEN_ACTIVE = "active";
        private const string SCREEN_X = "x";
        private const string SCREEN_Y = "y";
        private const string SCREEN_WIDTH = "width";
        private const string SCREEN_HEIGHT = "height";
        private const string SCREEN_SOURCE = "source";
        private const string SCREEN_DEVICE_NAME = "device_name";

        private readonly string SCREEN_XPATH;

        private string AppCodename { get; set; }
        private string AppVersion { get; set; }

        private ImageFormatCollection _imageFormatCollection;

        private void AddDefaultScreens(ScreenCapture screenCapture, MacroParser macroParser, FileSystem fileSystem, Log log)
        {
            int component = 1;

            foreach (System.Windows.Forms.Screen screen in System.Windows.Forms.Screen.AllScreens)
            {
                ScreenCapture.DeviceOptions deviceResolution = screenCapture.GetDevice(screen);

                Add(new Screen()
                {
                    ViewId = Guid.NewGuid(),
                    Name = "Screen " + component,
                    Folder = fileSystem.ScreenshotsFolder,
                    Macro = macroParser.DefaultMacro,
                    Component = component,
                    Format = _imageFormatCollection.GetByName(ScreenCapture.DefaultImageFormat),
                    JpegQuality = 100,
                    ResolutionRatio = 100,
                    Mouse = true,
                    Active = true,
                    X = screen.Bounds.X,
                    Y = screen.Bounds.Y,
                    Width = deviceResolution.width,
                    Height = deviceResolution.height,
                    Source = 0,
                    DeviceName = deviceResolution.screen.DeviceName
                });

                log.WriteDebugMessage($"Screen {component} created using \"{fileSystem.ScreenshotsFolder}\" for folder path and \"{macroParser.DefaultMacro}\" for macro.");

                component++;
            }
        }

        /// <summary>
        /// The empty constructor for the screen collection.
        /// </summary>
        public ScreenCollection()
        {
            _imageFormatCollection = new ImageFormatCollection();

            StringBuilder sb = new StringBuilder();
            sb.Append("/");
            sb.Append(XML_FILE_ROOT_NODE);
            sb.Append("/");
            sb.Append(XML_FILE_SCREENS_NODE);
            sb.Append("/");
            sb.Append(XML_FILE_SCREEN_NODE);

            SCREEN_XPATH = sb.ToString();
        }

        /// <summary>
        /// Gets a Screen give its source index and component index.
        /// </summary>
        /// <param name="source">The source index.</param>
        /// <param name="component">The component index.</param>
        /// <returns>A Screen object based on its source index and component index.</returns>
        public Screen GetBySourceAndComponent(int source, int component)
        {
            foreach (Screen screen in base.Collection)
            {
                if (screen.Source == source && screen.Component == component)
                {
                    return screen;
                }
            }

            return null;
        }

        /// <summary>
        /// Loads the screens.
        /// </summary>
        public bool LoadXmlFileAndAddScreens(ImageFormatCollection imageFormatCollection, Config config, MacroParser macroParser, ScreenCapture screenCapture, FileSystem fileSystem, Log log)
        {
            try
            {
                if (fileSystem.FileExists(fileSystem.ScreensFile))
                {
                    log.WriteDebugMessage("Screens file \"" + fileSystem.ScreensFile + "\" found. Attempting to load XML document");

                    XmlDocument xDoc = new XmlDocument();
                    xDoc.Load(fileSystem.ScreensFile);

                    log.WriteDebugMessage("XML document loaded");

                    AppVersion = xDoc.SelectSingleNode("/autoscreen").Attributes["app:version"]?.Value;
                    AppCodename = xDoc.SelectSingleNode("/autoscreen").Attributes["app:codename"]?.Value;

                    XmlNodeList xScreens = xDoc.SelectNodes(SCREEN_XPATH);

                    foreach (XmlNode xScreen in xScreens)
                    {
                        Screen screen = new Screen();
                        XmlNodeReader xReader = new XmlNodeReader(xScreen);

                        while (xReader.Read())
                        {
                            if (xReader.IsStartElement() && !xReader.IsEmptyElement)
                            {
                                switch (xReader.Name)
                                {
                                    case SCREEN_VIEWID:
                                        xReader.Read();
                                        screen.ViewId = Guid.Parse(xReader.Value);
                                        break;

                                    case SCREEN_NAME:
                                        xReader.Read();
                                        screen.Name = xReader.Value;
                                        break;

                                    case SCREEN_FOLDER:
                                        xReader.Read();
                                        screen.Folder = xReader.Value;
                                        break;

                                    case SCREEN_MACRO:
                                        xReader.Read();
                                        screen.Macro = xReader.Value;
                                        break;

                                    case SCREEN_COMPONENT:
                                        xReader.Read();
                                        screen.Component = Convert.ToInt32(xReader.Value);
                                        break;

                                    case SCREEN_FORMAT:
                                        xReader.Read();
                                        screen.Format = imageFormatCollection.GetByName(xReader.Value);
                                        break;

                                    case SCREEN_JPEG_QUALITY:
                                        xReader.Read();
                                        screen.JpegQuality = Convert.ToInt32(xReader.Value);
                                        break;

                                    case SCREEN_MOUSE:
                                        xReader.Read();
                                        screen.Mouse = Convert.ToBoolean(xReader.Value);
                                        break;

                                    case SCREEN_ACTIVE:
                                        xReader.Read();
                                        screen.Active = Convert.ToBoolean(xReader.Value);
                                        break;

                                    case SCREEN_X:
                                        xReader.Read();
                                        screen.X = Convert.ToInt32(xReader.Value);
                                        break;

                                    case SCREEN_Y:
                                        xReader.Read();
                                        screen.Y = Convert.ToInt32(xReader.Value);
                                        break;

                                    case SCREEN_WIDTH:
                                        xReader.Read();
                                        screen.Width = Convert.ToInt32(xReader.Value);
                                        break;

                                    case SCREEN_HEIGHT:
                                        xReader.Read();
                                        screen.Height = Convert.ToInt32(xReader.Value);
                                        break;

                                    case SCREEN_SOURCE:
                                        xReader.Read();
                                        screen.Source = Convert.ToInt32(xReader.Value);
                                        break;

                                    case SCREEN_DEVICE_NAME:
                                        xReader.Read();
                                        screen.DeviceName = xReader.Value;
                                        break;
                                }
                            }
                        }

                        xReader.Close();

                        // Change the data for each Screen that's being loaded if we've detected that
                        // the XML document is from an older version of the application.
                        if (config.Settings.VersionManager.IsOldAppVersion(config.Settings, AppCodename, AppVersion))
                        {
                            log.WriteDebugMessage("An old version of the screens.xml file was detected. Attempting upgrade to new schema.");

                            Version v2300 = config.Settings.VersionManager.Versions.Get(Settings.CODENAME_BOOMBAYAH, Settings.CODEVERSION_BOOMBAYAH);
                            Version v2340 = config.Settings.VersionManager.Versions.Get(Settings.CODENAME_BOOMBAYAH, "2.3.4.0");
                            Version configVersion = config.Settings.VersionManager.Versions.Get(AppCodename, AppVersion);

                            if (v2300 != null && configVersion != null && configVersion.VersionNumber < v2300.VersionNumber)
                            {
                                log.WriteDebugMessage("Dalek 2.2.4.6 or older detected");

                                // This is a new property for Screen that was introduced in 2.3.0.0
                                // so any version before 2.3.0.0 needs to have it during an upgrade.
                                screen.Active = true;
                            }

                            if (v2340 != null && configVersion != null && configVersion.VersionNumber < v2340.VersionNumber)
                            {
                                log.WriteDebugMessage("Boombayah 2.3.3.2 or older detected");

                                int component = 1;

                                foreach (System.Windows.Forms.Screen screenFromWindows in System.Windows.Forms.Screen.AllScreens)
                                {
                                    ScreenCapture.DeviceOptions deviceOptions = screenCapture.GetDevice(screenFromWindows);

                                    if (screen.Component.Equals(component))
                                    {
                                        screen.X = screenFromWindows.Bounds.X;
                                        screen.Y = screenFromWindows.Bounds.Y;
                                        screen.Width = deviceOptions.width;
                                        screen.Height = deviceOptions.height;
                                        screen.Source = 1;
                                        screen.DeviceName = deviceOptions.screen.DeviceName;
                                    }

                                    component++;
                                }
                            }
                        }

                        if (!string.IsNullOrEmpty(screen.Name))
                        {
                            Add(screen);
                        }
                    }

                    if (config.Settings.VersionManager.IsOldAppVersion(config.Settings, AppCodename, AppVersion))
                    {
                        log.WriteDebugMessage("Screens file detected as an old version");
                        SaveToXmlFile(config, fileSystem, log);
                    }
                }
                else
                {
                    log.WriteDebugMessage("WARNING: Unable to load screens");

                    if (config.Settings.VersionManager.IsOldAppVersion(config.Settings, AppCodename, AppVersion))
                    {
                        Version v2182 = config.Settings.VersionManager.Versions.Get(Settings.CODENAME_CLARA, Settings.CODEVERSION_CLARA);
                        Version configVersion = config.Settings.VersionManager.Versions.Get(AppCodename, AppVersion);

                        if (v2182 != null && configVersion != null && v2182.VersionNumber == configVersion.VersionNumber)
                        {
<<<<<<< HEAD
                            Add(new Screen()
                            {
                                ViewId = Guid.NewGuid(),
                                Name = "Active Window",
                                Folder = fileSystem.ScreenshotsFolder,
                                Macro = macroParser.DefaultMacro,
                                Component = 0,
                                Format = _imageFormatCollection.GetByName(ScreenCapture.DefaultImageFormat),
                                JpegQuality = 100,
                                ResolutionRatio = 100,
                                Mouse = true,
                                Active = true,
                                X = 0,
                                Y = 0,
                                Width = 0,
                                Height = 0,
                                Source = 0,
                                DeviceName = string.Empty
                            });
                        }
=======
                            ViewId = Guid.NewGuid(),
                            Name = $"Screen {screenNumber}",
                            Folder = fileSystem.ScreenshotsFolder,
                            Macro = macroParser.DefaultMacro,
                            Component = screenNumber,
                            Format = imageFormatCollection.GetByName(ScreenCapture.DefaultImageFormat),
                            JpegQuality = 100,
                            Mouse = true,
                            Active = true
                        };

                        Add(screen);

                        log.WriteDebugMessage($"Screen {screenNumber} created using \"{fileSystem.ScreenshotsFolder}\" for folder path and \"{macroParser.DefaultMacro}\" for macro.");
>>>>>>> eee2dc2a
                    }

                    AddDefaultScreens(screenCapture, macroParser, fileSystem, log);

                    SaveToXmlFile(config, fileSystem, log);
                }

                return true;
            }
            catch (Exception ex)
            {
                log.WriteExceptionMessage("ScreenCollection::LoadXmlFileAndAddScreens", ex);

                return false;
            }
        }

        /// <summary>
        /// Saves the screens.
        /// </summary>
        public bool SaveToXmlFile(Config config, FileSystem fileSystem, Log log)
        {
            try
            {
                XmlWriterSettings xSettings = new XmlWriterSettings();
                xSettings.Indent = true;
                xSettings.CloseOutput = true;
                xSettings.CheckCharacters = true;
                xSettings.Encoding = Encoding.UTF8;
                xSettings.NewLineChars = Environment.NewLine;
                xSettings.IndentChars = XML_FILE_INDENT_CHARS;
                xSettings.NewLineHandling = NewLineHandling.Entitize;
                xSettings.ConformanceLevel = ConformanceLevel.Document;

                if (string.IsNullOrEmpty(fileSystem.ScreensFile))
                {
                    fileSystem.ScreensFile = fileSystem.DefaultScreensFile;

                    if (fileSystem.FileExists(fileSystem.ConfigFile))
                    {
                        fileSystem.AppendToFile(fileSystem.ConfigFile, "\nScreensFile=" + fileSystem.ScreensFile);
                    }
                }

                if (fileSystem.FileExists(fileSystem.ScreensFile))
                {
                    fileSystem.DeleteFile(fileSystem.ScreensFile);
                }

                using (XmlWriter xWriter = XmlWriter.Create(fileSystem.ScreensFile, xSettings))
                {
                    xWriter.WriteStartDocument();
                    xWriter.WriteStartElement(XML_FILE_ROOT_NODE);
                    xWriter.WriteAttributeString("app", "version", XML_FILE_ROOT_NODE, config.Settings.ApplicationVersion);
                    xWriter.WriteAttributeString("app", "codename", XML_FILE_ROOT_NODE, config.Settings.ApplicationCodename);
                    xWriter.WriteStartElement(XML_FILE_SCREENS_NODE);

                    foreach (Screen screen in base.Collection)
                    {
                        xWriter.WriteStartElement(XML_FILE_SCREEN_NODE);

                        xWriter.WriteElementString(SCREEN_ACTIVE, screen.Active.ToString());
                        xWriter.WriteElementString(SCREEN_VIEWID, screen.ViewId.ToString());
                        xWriter.WriteElementString(SCREEN_NAME, screen.Name);
                        xWriter.WriteElementString(SCREEN_FOLDER, fileSystem.CorrectScreenshotsFolderPath(screen.Folder));
                        xWriter.WriteElementString(SCREEN_MACRO, screen.Macro);
                        xWriter.WriteElementString(SCREEN_COMPONENT, screen.Component.ToString());
                        xWriter.WriteElementString(SCREEN_FORMAT, screen.Format.Name);
                        xWriter.WriteElementString(SCREEN_JPEG_QUALITY, screen.JpegQuality.ToString());
                        xWriter.WriteElementString(SCREEN_MOUSE, screen.Mouse.ToString());
                        xWriter.WriteElementString(SCREEN_X, screen.X.ToString());
                        xWriter.WriteElementString(SCREEN_Y, screen.Y.ToString());
                        xWriter.WriteElementString(SCREEN_WIDTH, screen.Width.ToString());
                        xWriter.WriteElementString(SCREEN_HEIGHT, screen.Height.ToString());
                        xWriter.WriteElementString(SCREEN_SOURCE, screen.Source.ToString());
                        xWriter.WriteElementString(SCREEN_DEVICE_NAME, screen.DeviceName);

                        xWriter.WriteEndElement();
                    }

                    xWriter.WriteEndElement();
                    xWriter.WriteEndElement();
                    xWriter.WriteEndDocument();

                    xWriter.Flush();
                    xWriter.Close();
                }

                return true;
            }
            catch (Exception ex)
            {
                log.WriteExceptionMessage("ScreenCollection::SaveToXmlFile", ex);

                return false;
            }
        }
    }
}<|MERGE_RESOLUTION|>--- conflicted
+++ resolved
@@ -300,52 +300,6 @@
                 {
                     log.WriteDebugMessage("WARNING: Unable to load screens");
 
-                    if (config.Settings.VersionManager.IsOldAppVersion(config.Settings, AppCodename, AppVersion))
-                    {
-                        Version v2182 = config.Settings.VersionManager.Versions.Get(Settings.CODENAME_CLARA, Settings.CODEVERSION_CLARA);
-                        Version configVersion = config.Settings.VersionManager.Versions.Get(AppCodename, AppVersion);
-
-                        if (v2182 != null && configVersion != null && v2182.VersionNumber == configVersion.VersionNumber)
-                        {
-<<<<<<< HEAD
-                            Add(new Screen()
-                            {
-                                ViewId = Guid.NewGuid(),
-                                Name = "Active Window",
-                                Folder = fileSystem.ScreenshotsFolder,
-                                Macro = macroParser.DefaultMacro,
-                                Component = 0,
-                                Format = _imageFormatCollection.GetByName(ScreenCapture.DefaultImageFormat),
-                                JpegQuality = 100,
-                                ResolutionRatio = 100,
-                                Mouse = true,
-                                Active = true,
-                                X = 0,
-                                Y = 0,
-                                Width = 0,
-                                Height = 0,
-                                Source = 0,
-                                DeviceName = string.Empty
-                            });
-                        }
-=======
-                            ViewId = Guid.NewGuid(),
-                            Name = $"Screen {screenNumber}",
-                            Folder = fileSystem.ScreenshotsFolder,
-                            Macro = macroParser.DefaultMacro,
-                            Component = screenNumber,
-                            Format = imageFormatCollection.GetByName(ScreenCapture.DefaultImageFormat),
-                            JpegQuality = 100,
-                            Mouse = true,
-                            Active = true
-                        };
-
-                        Add(screen);
-
-                        log.WriteDebugMessage($"Screen {screenNumber} created using \"{fileSystem.ScreenshotsFolder}\" for folder path and \"{macroParser.DefaultMacro}\" for macro.");
->>>>>>> eee2dc2a
-                    }
-
                     AddDefaultScreens(screenCapture, macroParser, fileSystem, log);
 
                     SaveToXmlFile(config, fileSystem, log);
