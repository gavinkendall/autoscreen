--- conflicted
+++ resolved
@@ -29,15 +29,12 @@
     /// </summary>
     public partial class FormRegion : Form
     {
-<<<<<<< HEAD
-        private ToolTip _toolTip = new ToolTip();
-=======
         private Log _log;
         private FileSystem _fileSystem;
         private MacroParser _macroParser;
         private ScreenCapture _screenCapture;
 
->>>>>>> ed0477d1
+        private ToolTip _toolTip = new ToolTip();
         private FormMacroTagsToolWindow _formMacroTags;
         private FormRegionSelectWithMouse _formRegionSelectWithMouse;
 
@@ -61,16 +58,7 @@
         /// </summary>
         public MacroTagCollection TagCollection { get; set; }
 
-<<<<<<< HEAD
-        /// <summary>
-        /// Access to screen capture methods.
-        /// </summary>
-        public ScreenCapture ScreenCapture { get; set; }
-
-        private readonly Dictionary<int, ScreenCapture.DeviceResolution> ScreenDictionary = new Dictionary<int, ScreenCapture.DeviceResolution>();
-=======
         private readonly Dictionary<int, System.Windows.Forms.Screen> ScreenDictionary = new Dictionary<int, System.Windows.Forms.Screen>();
->>>>>>> ed0477d1
 
         /// <summary>
         /// Constructor for FormRegion.
@@ -446,13 +434,7 @@
         {
             _formRegionSelectWithMouse = new FormRegionSelectWithMouse();
             _formRegionSelectWithMouse.MouseSelectionCompleted += _formRegionSelectWithMouse_RegionSelectMouseSelectionCompleted;
-<<<<<<< HEAD
             _formRegionSelectWithMouse.LoadCanvas();
-=======
-            _formRegionSelectWithMouse.LoadCanvas(outputMode: 0); // 0 is for acquiring the dimensions and resolution
-
-            Cursor = Cursors.Arrow;
->>>>>>> ed0477d1
         }
 
         private void _formRegionSelectWithMouse_RegionSelectMouseSelectionCompleted(object sender, EventArgs e)
