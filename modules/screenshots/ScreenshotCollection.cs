--- conflicted
+++ resolved
@@ -60,12 +60,9 @@
         private const string SCREENSHOT_LABEL = "label";
         private const string SCREENSHOT_VERSION = "version";
         private const string SCREENSHOT_HASH = "hash";
-<<<<<<< HEAD
 
         // This is used for backwards compatibility with a very old version of the application.
         private const string SCREENSHOT_SCREEN = "screen";
-=======
->>>>>>> 18ac44fd
 
         private readonly string SCREENSHOTS_XPATH;
         private readonly string SCREENSHOT_XPATH;
@@ -173,28 +170,9 @@
         {
             try
             {
-<<<<<<< HEAD
+                bool result = false;
+
                 screenshot.Version = Settings.ApplicationVersion;
-
-                // Every screenshot needs a View ID.
-                if (screenshot.ViewId == null)
-                {
-                    Log.WriteErrorMessage("Screenshot being added has no view ID");
-
-                    return false;
-                }
-
-                // If the bitmap image is null then we're loading the screenshot from the screenshots.xml file
-                // and adding it to the collection otherwise we're adding the screenshot to the colection
-                // from a screen capture session.
-                if (screenshot.Bitmap == null)
-                {
-                    AddScreenshotToCollection(screenshot);
-                }
-                else
-                {
-=======
-                bool result = false;
 
                 // If the bitmap image is null then we're loading the screenshot from the screenshots.xml file
                 // and adding it to the collection otherwise we're adding the screenshot to the collection
@@ -207,7 +185,6 @@
                 }
                 else
                 {
->>>>>>> 18ac44fd
                     if (OptimizeScreenCapture)
                     {
                         Screenshot lastScreenshotOfThisView = GetLastScreenshotOfView(screenshot.ViewId);
@@ -220,29 +197,19 @@
                             AddScreenshotToCollection(screenshot);
 
                             AddedScreenshotHashList.Add(screenshot.Hash);
-<<<<<<< HEAD
-=======
 
                             result = true;
->>>>>>> 18ac44fd
                         }
                     }
                     else
                     {
                         AddScreenshotToCollection(screenshot);
-<<<<<<< HEAD
-                    }
-                }
-
-                return true;
-=======
 
                         result = true;
                     }
                 }
 
                 return result;
->>>>>>> 18ac44fd
             }
             catch (Exception ex)
             {
@@ -798,13 +765,7 @@
                                 {
                                     if (screen != null)
                                     {
-<<<<<<< HEAD
                                         screenshot.ViewId = screen.ViewId;
-=======
-                                        // We need to associate the screenshot's view ID with the component's view ID
-                                        // because this special ID value is used for figuring out what screenshot image to display.
-                                        screenshot.ViewId = _screenCollection.GetByComponent(screenshot.Component).ViewId;
->>>>>>> 18ac44fd
 
                                         Regex rgxOldSlidename = new Regex(@"^(?<Date>\d{4}-\d{2}-\d{2}) (?<Time>(?<Hour>\d{2})-(?<Minute>\d{2})-(?<Second>\d{2})-(?<Millisecond>\d{3}))");
 
@@ -816,15 +777,10 @@
                                         screenshot.Date = rgxOldSlidename.Match(screenshot.Slide.Name).Groups["Date"].Value;
                                         screenshot.Time = hour + ":" + minute + ":" + second + "." + millisecond;
 
-<<<<<<< HEAD
                                         screenshot.WindowTitle = Settings.ApplicationName;
 
                                         screenshot.Slide.Name = "{date=" + screenshot.Date + "}{time=" + screenshot.Time + "}";
                                         screenshot.Slide.Value = screenshot.Time + " [*Screenshot imported from Auto Screen Capture 2.1.8.2*]";
-=======
-                                        screenshot.Slide.Name = "{date=" + screenshot.Date + "}{time=" + screenshot.Time + "}";
-                                        screenshot.Slide.Value = screenshot.Time + " [*Screenshot imported from an old version of " + Settings.ApplicationName + "*]";
->>>>>>> 18ac44fd
                                     }
                                 }
 
@@ -1063,7 +1019,6 @@
                 _mutexWriteFile.ReleaseMutex();
             }
         }
-<<<<<<< HEAD
 
         /// <summary>
         /// Deletes screenshots based on a number of days. If 0 is provided then all screenshots are deleted.
@@ -1137,7 +1092,5 @@
                 Log.WriteExceptionMessage("ScreenshotCollection::DeleteScreenshots", ex);
             }
         }
-=======
->>>>>>> 18ac44fd
     }
 }