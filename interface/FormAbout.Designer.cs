--- conflicted
+++ resolved
@@ -36,22 +36,16 @@
             this.richTextBoxLicense = new System.Windows.Forms.RichTextBox();
             this.tabPageChangelog = new System.Windows.Forms.TabPage();
             this.richTextBoxChangelog = new System.Windows.Forms.RichTextBox();
-<<<<<<< HEAD
+            this.tabPageWhatsNew = new System.Windows.Forms.TabPage();
+            this.richTextBoxWhatsNew = new System.Windows.Forms.RichTextBox();
             this.tabPageDeveloper = new System.Windows.Forms.TabPage();
             this.richTextBoxDeveloper = new System.Windows.Forms.RichTextBox();
-=======
-            this.tabPageWhatsNew = new System.Windows.Forms.TabPage();
-            this.richTextBoxWhatsNew = new System.Windows.Forms.RichTextBox();
->>>>>>> 1c30d14f
             this.tabControlAbout.SuspendLayout();
             this.tabPageApplication.SuspendLayout();
             this.tabPageLicense.SuspendLayout();
             this.tabPageChangelog.SuspendLayout();
-<<<<<<< HEAD
+            this.tabPageWhatsNew.SuspendLayout();
             this.tabPageDeveloper.SuspendLayout();
-=======
-            this.tabPageWhatsNew.SuspendLayout();
->>>>>>> 1c30d14f
             this.SuspendLayout();
             // 
             // tabControlAbout
@@ -59,11 +53,8 @@
             this.tabControlAbout.Controls.Add(this.tabPageApplication);
             this.tabControlAbout.Controls.Add(this.tabPageLicense);
             this.tabControlAbout.Controls.Add(this.tabPageChangelog);
-<<<<<<< HEAD
             this.tabControlAbout.Controls.Add(this.tabPageDeveloper);
-=======
             this.tabControlAbout.Controls.Add(this.tabPageWhatsNew);
->>>>>>> 1c30d14f
             this.tabControlAbout.Dock = System.Windows.Forms.DockStyle.Fill;
             this.tabControlAbout.Location = new System.Drawing.Point(0, 0);
             this.tabControlAbout.Name = "tabControlAbout";
@@ -147,7 +138,6 @@
             this.richTextBoxChangelog.Text = resources.GetString("richTextBoxChangelog.Text");
             this.richTextBoxChangelog.WordWrap = false;
             // 
-<<<<<<< HEAD
             // tabPageDeveloper
             // 
             this.tabPageDeveloper.Controls.Add(this.richTextBoxDeveloper);
@@ -171,7 +161,7 @@
             this.richTextBoxDeveloper.TabIndex = 1;
             this.richTextBoxDeveloper.TabStop = false;
             this.richTextBoxDeveloper.Text = resources.GetString("richTextBoxDeveloper.Text");
-=======
+            // 
             // tabPageWhatsNew
             // 
             this.tabPageWhatsNew.Controls.Add(this.richTextBoxWhatsNew);
@@ -195,7 +185,6 @@
             this.richTextBoxWhatsNew.TabIndex = 1;
             this.richTextBoxWhatsNew.TabStop = false;
             this.richTextBoxWhatsNew.Text = resources.GetString("richTextBoxWhatsNew.Text");
->>>>>>> 1c30d14f
             // 
             // FormAbout
             // 
@@ -215,11 +204,8 @@
             this.tabPageApplication.ResumeLayout(false);
             this.tabPageLicense.ResumeLayout(false);
             this.tabPageChangelog.ResumeLayout(false);
-<<<<<<< HEAD
             this.tabPageDeveloper.ResumeLayout(false);
-=======
             this.tabPageWhatsNew.ResumeLayout(false);
->>>>>>> 1c30d14f
             this.ResumeLayout(false);
 
         }
@@ -233,12 +219,9 @@
         private System.Windows.Forms.RichTextBox richTextBoxLicense;
         private System.Windows.Forms.TabPage tabPageChangelog;
         private System.Windows.Forms.RichTextBox richTextBoxChangelog;
-<<<<<<< HEAD
         private System.Windows.Forms.TabPage tabPageDeveloper;
         private System.Windows.Forms.RichTextBox richTextBoxDeveloper;
-=======
         private System.Windows.Forms.TabPage tabPageWhatsNew;
         private System.Windows.Forms.RichTextBox richTextBoxWhatsNew;
->>>>>>> 1c30d14f
     }
 }