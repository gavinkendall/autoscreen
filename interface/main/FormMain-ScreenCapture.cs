--- conflicted
+++ resolved
@@ -156,11 +156,7 @@
             RunTriggersOfConditionType(TriggerConditionType.BeforeScreenshotTaken);
 
             // Test to see if we can get images of the screen before continuing.
-<<<<<<< HEAD
             if (_screenCapture.GetScreenImages(0, 0, 0, 0, 0, 0, false, 100, out _))
-=======
-            if (_screenCapture.GetScreenImages(0, 0, 0, 0, 0, false, 100, out _))
->>>>>>> 18ac44fd
             {
                 MacroParser.screenCapture = _screenCapture;
 
@@ -373,11 +369,7 @@
             }
         }
 
-<<<<<<< HEAD
         private bool SaveScreenshot(Bitmap bitmap, Screen screen)
-=======
-        private bool SaveScreenshot(Bitmap bitmap, Screen screen, ScreenshotType screenshotType)
->>>>>>> 18ac44fd
         {
             if (bitmap == null)
             {
@@ -390,11 +382,6 @@
                 Path = FileSystem.CorrectScreenshotsFolderPath(MacroParser.ParseTags(config: false, screen.Folder, _formTag.TagCollection)) + MacroParser.ParseTags(preview: false, config: false, screen.Name, screen.Macro, screen.Component, screen.Format, _screenCapture.ActiveWindowTitle, _formTag.TagCollection),
                 Bitmap = bitmap,
                 Format = screen.Format,
-<<<<<<< HEAD
-=======
-                Component = screen.Component,
-                ScreenshotType = screenshotType,
->>>>>>> 18ac44fd
                 ProcessName = _screenCapture.ActiveWindowProcessName + ".exe",
                 Label = checkBoxScreenshotLabel.Checked ? comboBoxScreenshotLabel.Text : string.Empty
             };
@@ -413,11 +400,7 @@
             }
         }
 
-<<<<<<< HEAD
         private bool SaveScreenshot(Bitmap bitmap, Region region)
-=======
-        private bool SaveScreenshot(Bitmap bitmap, Region region, ScreenshotType screenshotType)
->>>>>>> 18ac44fd
         {
             if (bitmap == null)
             {
@@ -430,11 +413,6 @@
                 Path = FileSystem.CorrectScreenshotsFolderPath(MacroParser.ParseTags(config: false, region.Folder, _formTag.TagCollection)) + MacroParser.ParseTags(preview: false, config: false, region.Name, region.Macro, -1, region.Format, _screenCapture.ActiveWindowTitle, _formTag.TagCollection),
                 Bitmap = bitmap,
                 Format = region.Format,
-<<<<<<< HEAD
-=======
-                Component = -1,
-                ScreenshotType = screenshotType,
->>>>>>> 18ac44fd
                 ProcessName = _screenCapture.ActiveWindowProcessName + ".exe",
                 Label = checkBoxScreenshotLabel.Checked ? comboBoxScreenshotLabel.Text : string.Empty
             };
@@ -455,15 +433,82 @@
 
         private void ScreenshotTakenWithSuccess()
         {
-<<<<<<< HEAD
             Log.WriteDebugMessage("Running triggers of condition type AfterScreenshotTaken");
 
             RunTriggersOfConditionType(TriggerConditionType.AfterScreenshotTaken);
-=======
+        }
+
+        private bool SaveScreenshot(Bitmap bitmap, Screen screen, ScreenshotType screenshotType)
+        {
+            if (bitmap == null)
+            {
+                return false;
+            }
+
+            Screenshot screenshot = new Screenshot(_screenCapture.ActiveWindowTitle, _screenCapture.DateTimeScreenshotsTaken)
+            {
+                ViewId = screen.ViewId,
+                Path = FileSystem.CorrectScreenshotsFolderPath(MacroParser.ParseTags(config: false, screen.Folder, _formTag.TagCollection)) + MacroParser.ParseTags(preview: false, config: false, screen.Name, screen.Macro, screen.Component, screen.Format, _screenCapture.ActiveWindowTitle, _formTag.TagCollection),
+                Bitmap = bitmap,
+                Format = screen.Format,
+                Component = screen.Component,
+                ScreenshotType = screenshotType,
+                ProcessName = _screenCapture.ActiveWindowProcessName + ".exe",
+                Label = checkBoxScreenshotLabel.Checked ? comboBoxScreenshotLabel.Text : string.Empty
+            };
+
+            if (_screenCapture.SaveScreenshot(screen.JpegQuality, screenshot, _screenshotCollection))
+            {
+                ScreenshotTakenWithSuccess();
+
+                return true;
+            }
+            else
+            {
+                ScreenshotTakenWithFailure();
+
+                return false;
+            }
+        }
+
+        private bool SaveScreenshot(Bitmap bitmap, Region region, ScreenshotType screenshotType)
+        {
+            if (bitmap == null)
+            {
+                return false;
+            }
+
+            Screenshot screenshot = new Screenshot(_screenCapture.ActiveWindowTitle, _screenCapture.DateTimeScreenshotsTaken)
+            {
+                ViewId = region.ViewId,
+                Path = FileSystem.CorrectScreenshotsFolderPath(MacroParser.ParseTags(config: false, region.Folder, _formTag.TagCollection)) + MacroParser.ParseTags(preview: false, config: false, region.Name, region.Macro, -1, region.Format, _screenCapture.ActiveWindowTitle, _formTag.TagCollection),
+                Bitmap = bitmap,
+                Format = region.Format,
+                Component = -1,
+                ScreenshotType = screenshotType,
+                ProcessName = _screenCapture.ActiveWindowProcessName + ".exe",
+                Label = checkBoxScreenshotLabel.Checked ? comboBoxScreenshotLabel.Text : string.Empty
+            };
+
+            if (_screenCapture.SaveScreenshot(region.JpegQuality, screenshot, _screenshotCollection))
+            {
+                ScreenshotTakenWithSuccess();
+
+                return true;
+            }
+            else
+            {
+                ScreenshotTakenWithFailure();
+
+                return false;
+            }
+        }
+
+        private void ScreenshotTakenWithSuccess()
+        {
             Log.WriteDebugMessage("Running triggers of condition type ScreenshotTaken");
 
             RunTriggersOfConditionType(TriggerConditionType.ScreenshotTaken);
->>>>>>> 18ac44fd
         }
 
         private void ScreenshotTakenWithFailure()
@@ -582,11 +627,7 @@
                     Macro = autoSaveMacro
                 };
 
-<<<<<<< HEAD
                 SaveScreenshot(bitmap, region);
-=======
-                SaveScreenshot(bitmap, region, ScreenshotType.Region);
->>>>>>> 18ac44fd
             }
         }
 
