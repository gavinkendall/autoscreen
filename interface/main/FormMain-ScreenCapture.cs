﻿//-----------------------------------------------------------------------
// <copyright file="FormMain-ScreenCapture.cs" company="Gavin Kendall">
//     Copyright (c) 2008-2021 Gavin Kendall
// </copyright>
// <author>Gavin Kendall</author>
// <summary>All the methods related to capturing screens and what we should do when buttons are clicked or menu items are selected.</summary>
//
// This program is free software: you can redistribute it and/or modify
// it under the terms of the GNU General Public License as published by
// the Free Software Foundation, either version 3 of the License, or
// (at your option) any later version.
//
// This program is distributed in the hope that it will be useful,
// but WITHOUT ANY WARRANTY; without even the implied warranty of
// MERCHANTABILITY or FITNESS FOR A PARTICULAR PURPOSE. See the
// GNU General Public License for more details.
//
// You should have received a copy of the GNU General Public License
// along with this program. If not, see <https://www.gnu.org/licenses/>.
//-----------------------------------------------------------------------
using System;
using System.Drawing;
using System.Windows.Forms;
using System.Text.RegularExpressions;

namespace AutoScreenCapture
{
    public partial class FormMain : Form
    {
        private FormRegionSelectWithMouse _formRegionSelectWithMouse;

        /// <summary>
        /// Returns the screen capture interval. This value will be used as the screen capture timer's interval property.
        /// </summary>
        /// <returns></returns>
        private int GetScreenCaptureInterval()
        {
            return ConvertIntoMilliseconds((int)_formSetup.numericUpDownHoursInterval.Value,
                (int)_formSetup.numericUpDownMinutesInterval.Value, (int)_formSetup.numericUpDownSecondsInterval.Value,
                (int)_formSetup.numericUpDownMillisecondsInterval.Value);
        }

        /// <summary>
        /// Figures out if the "Start Capture" controls should be enabled or disabled.
        /// </summary>
        private void EnableStartCapture()
        {
            if (GetScreenCaptureInterval() > 0)
            {
                toolStripDropDownButtonStartScreenCapture.Enabled = true;
                toolStripMenuItemStartScreenCapture.Enabled = true;
            }
            else
            {
                DisableStartCapture();
            }
        }

        /// <summary>
        /// Enables the "Stop Capture" controls.
        /// </summary>
        private void EnableStopScreenCapture()
        {
            toolStripDropDownButtonStopScreenCapture.Enabled = true;
            toolStripMenuItemStopScreenCapture.Enabled = true;
        }

        /// <summary>
        /// Disables the "Stop Capture" controls.
        /// </summary>
        private void DisableStopCapture()
        {
            toolStripDropDownButtonStopScreenCapture.Enabled = false;
            toolStripMenuItemStopScreenCapture.Enabled = false;
        }

        /// <summary>
        /// Disables the "Start Capture" controls.
        /// </summary>
        private void DisableStartCapture()
        {
            toolStripDropDownButtonStartScreenCapture.Enabled = false;
            toolStripMenuItemStartScreenCapture.Enabled = false;
        }

        /// <summary>
        /// Checks the capture limit when the checkbox is selected.
        /// </summary>
        /// <param name="sender"></param>
        /// <param name="e"></param>
        private void CheckedChanged_checkBoxCaptureLimit(object sender, EventArgs e)
        {
            CaptureLimitCheck();
        }

        /// <summary>
        /// Checks the capture limit.
        /// </summary>
        private void CaptureLimitCheck()
        {
            if (_formSetup.checkBoxCaptureLimit.Checked)
            {
                _screenCapture.Count = 0;
                _screenCapture.Limit = (int)_formSetup.numericUpDownCaptureLimit.Value;
            }
        }

        /// <summary>
        /// Takes a screenshot of each available region and screen.
        /// </summary>
        private void TakeScreenshot(bool captureNow)
        {
            RunTriggersOfConditionType(TriggerConditionType.BeforeScreenshotTaken);

            // Test to see if we can get images of the screen before continuing.
            if (_screenCapture.GetScreenImages(0, 0, 0, autoAdapt: false, 0, 0, 0, 0, false, out _))
            {
                _macroParser.screenCapture = _screenCapture;

                _screenCapture.Count++;
                _screenCapture.CaptureNow = captureNow;

                DateTime dtNow = DateTime.Now;

                _screenCapture.DateTimeScreenshotsTaken = dtNow;

                if (!captureNow)
                {
                    _screenCapture.DateTimePreviousCycle = dtNow;
                }

                _formSetup.DoApplicationFocus();

                _screenCapture.ActiveWindowTitle = _screenCapture.GetActiveWindowTitle();

                _screenCapture.ActiveWindowProcessName = _screenCapture.GetActiveWindowProcessName();

<<<<<<< HEAD
                // Do not continue if the active window title needs to be checked and the active window title does not contain the defined text or regex pattern.
                if (_formSetup.checkBoxActiveWindowTitle.Checked && !ActiveWindowTitleMatchesText())
=======
                if (checkBoxActiveWindowTitleComparisonCheck.Checked && !ActiveWindowTitleMatchText())
                {
                    return;
                }

                if (checkBoxActiveWindowTitleComparisonCheckReverse.Checked && !ActiveWindowTitleDoesNotMatchText())
>>>>>>> 20e607dc
                {
                    return;
                }

                RunRegionCaptures();

                RunScreenCaptures();
            }
        }

        /// <summary>
        /// Starts a screen capture session with the default screen capture interval.
        /// </summary>
        private void StartScreenCapture()
        {
            int screenCaptureInterval = GetScreenCaptureInterval();

            StartScreenCapture(screenCaptureInterval);
        }

        /// <summary>
        /// Starts a screen capture session with a defined screen capture interval.
        /// </summary>
        /// <param name="screenCaptureInterval">The screen capture interval to use.</param>
        private void StartScreenCapture(int screenCaptureInterval)
        {
            try
            {
                if (!_screenCapture.Running && screenCaptureInterval > 0)
                {
                    // Increment the number of times the user has started a screen capture session.
                    int startScreenCaptureCount = Convert.ToInt32(_config.Settings.User.GetByKey("StartScreenCaptureCount", _config.Settings.DefaultSettings.StartScreenCaptureCount).Value);
                    startScreenCaptureCount++;
                    _config.Settings.User.SetValueByKey("StartScreenCaptureCount", startScreenCaptureCount);

                    // Turn off "FirstRun" on the first run.
                    if (startScreenCaptureCount == 1)
                    {
                        _config.Settings.User.SetValueByKey("FirstRun", false);
                    }

                    SaveSettings();

                    // Stop the date search thread if it's busy.
                    if (runDateSearchThread != null && runDateSearchThread.IsBusy)
                    {
                        runDateSearchThread.CancelAsync();
                    }

                    // Stop the slide search thread if it's busy.
                    if (runScreenshotSearchThread != null && runScreenshotSearchThread.IsBusy)
                    {
                        runScreenshotSearchThread.CancelAsync();
                    }

                    DisableStartCapture();
                    EnableStopScreenCapture();

                    // Setup the properties for the screen capture class.
                    _screenCapture.Interval = screenCaptureInterval;
                    _screenCapture.Limit = _formSetup.checkBoxCaptureLimit.Checked ? (int)_formSetup.numericUpDownCaptureLimit.Value : 0;

                    if (_config.Settings.User.GetByKey("Passphrase", _config.Settings.DefaultSettings.Passphrase).Value.ToString().Length > 0)
                    {
                        _screenCapture.LockScreenCaptureSession = true;
                    }
                    else
                    {
                        _screenCapture.LockScreenCaptureSession = false;
                    }

                    _log.WriteMessage("Starting screen capture");

                    _screenCapture.Running = true;
                    _screenCapture.ApplicationWarning = false;

                    _screenCapture.DateTimeStartCapture = DateTime.Now;

                    if (_formSetup.checkBoxInitialScreenshot.Checked)
                    {
                        _log.WriteMessage("Taking initial screenshots");

                        TakeScreenshot(captureNow: false);
                    }

                    // Start taking screenshots.

                    timerScreenCapture.Interval = screenCaptureInterval;

                    timerScreenCapture.Enabled = true;
                    timerScreenCapture.Start();

                    _log.WriteDebugMessage("Running triggers of condition type ScreenCaptureStarted");
                    RunTriggersOfConditionType(TriggerConditionType.ScreenCaptureStarted);
                }
            }
            catch (Exception ex)
            {
                _screenCapture.ApplicationError = true;
                _log.WriteExceptionMessage("FormMain-ScreenCapture::StartScreenCapture", ex);
            }
        }

        /// <summary>
        /// Stops the screen capture session that's currently running.
        /// </summary>
        private void StopScreenCapture()
        {
            try
            {
                _log.WriteMessage("Stopping screen capture");

                if (_screenCapture.LockScreenCaptureSession && !_formEnterPassphrase.Visible)
                {
                    _log.WriteDebugMessage("Screen capture session is locked. Challenging user to enter correct passphrase to unlock");
                    _formEnterPassphrase.ShowDialog(this);
                }

                // This is intentional. Do not rewrite these statements as an if/else
                // because as soon as lockScreenCaptureSession is set to false we want
                // to continue with normal functionality.
                if (!_screenCapture.LockScreenCaptureSession)
                {
                    _config.Settings.User.GetByKey("Passphrase", _config.Settings.DefaultSettings.Passphrase).Value = string.Empty;
                    SaveSettings();

                    DisableStopCapture();
                    EnableStartCapture();

                    _screenCapture.Count = 0;
                    _screenCapture.Running = false;
                    _screenCapture.DateTimePreviousCycle = DateTime.MinValue;

                    timerScreenCapture.Stop();
                    timerScreenCapture.Enabled = false;

                    SearchFilterValues();
                    SearchDates();

                    _log.WriteDebugMessage("Running triggers of condition type ScreenCaptureStopped");
                    RunTriggersOfConditionType(TriggerConditionType.ScreenCaptureStopped);
                }
            }
            catch (Exception ex)
            {
                _screenCapture.ApplicationError = true;
                _log.WriteExceptionMessage("FormMain-ScreenCapture::StopScreenCapture", ex);
            }
        }

        private void CaptureNowArchive()
        {
            TakeScreenshot(captureNow: true);
        }

        private void CaptureNowEdit()
        {
            string defaultEditor = _config.Settings.User.GetByKey("DefaultEditor", _config.Settings.DefaultSettings.DefaultEditor).Value.ToString();

            if (string.IsNullOrEmpty(defaultEditor))
            {
                return;
            }

            TakeScreenshot(captureNow: true);

            Editor editor = _formEditor.EditorCollection.GetByName(defaultEditor);

            if (editor != null)
            {
                RunEditor(editor, TriggerActionType.RunEditor);
            }
        }

        private bool SaveScreenshot(Bitmap bitmap, Screen screen)
        {
            if (bitmap == null)
            {
                return false;
            }

            Screenshot screenshot = new Screenshot(_screenCapture.ActiveWindowTitle, _screenCapture.DateTimeScreenshotsTaken, _macroParser, _config)
            {
                ViewId = screen.ViewId,
                Path = _fileSystem.CorrectScreenshotsFolderPath(_macroParser.ParseTags(config: false, screen.Folder, _formMacroTag.MacroTagCollection, _log)) + _macroParser.ParseTags(preview: false, config: false, screen.Name, screen.Macro, screen.Component, screen.Format, _screenCapture.ActiveWindowTitle, _formMacroTag.MacroTagCollection, _log),
                Bitmap = bitmap,
                Format = screen.Format,
                ProcessName = _screenCapture.ActiveWindowProcessName + ".exe",
                Label = _formSetup.checkBoxScreenshotLabel.Checked ? _formSetup.comboBoxScreenshotLabel.Text : string.Empty
            };

            if (_screenCapture.SaveScreenshot(screen.JpegQuality, screenshot, _screenshotCollection))
            {
                ScreenshotTakenWithSuccess();

                return true;
            }
            else
            {
                ScreenshotTakenWithFailure();

                return false;
            }
        }

        private bool SaveScreenshot(Bitmap bitmap, Region region)
        {
            if (bitmap == null)
            {
                return false;
            }

            Screenshot screenshot = new Screenshot(_screenCapture.ActiveWindowTitle, _screenCapture.DateTimeScreenshotsTaken, _macroParser, _config)
            {
                ViewId = region.ViewId,
                Path = _fileSystem.CorrectScreenshotsFolderPath(_macroParser.ParseTags(config: false, region.Folder, _formMacroTag.MacroTagCollection, _log)) + _macroParser.ParseTags(preview: false, config: false, region.Name, region.Macro, -1, region.Format, _screenCapture.ActiveWindowTitle, _formMacroTag.MacroTagCollection, _log),
                Bitmap = bitmap,
                Format = region.Format,
                ProcessName = _screenCapture.ActiveWindowProcessName + ".exe",
                Label = _formSetup.checkBoxScreenshotLabel.Checked ? _formSetup.comboBoxScreenshotLabel.Text : string.Empty
            };

            if (_screenCapture.SaveScreenshot(region.JpegQuality, screenshot, _screenshotCollection))
            {
                ScreenshotTakenWithSuccess();

                return true;
            }
            else
            {
                ScreenshotTakenWithFailure();

                return false;
            }
        }

        private void ScreenshotTakenWithSuccess()
        {
            _log.WriteDebugMessage("Running triggers of condition type ScreenshotTaken");

            RunTriggersOfConditionType(TriggerConditionType.AfterScreenshotTaken);
        }

        private void ScreenshotTakenWithFailure()
        {
            _log.WriteMessage("Application encountered error while taking a screenshot. Stopping screen capture");

            StopScreenCapture();
        }

        /// <summary>
        /// Starts a screen capture session.
        /// </summary>
        /// <param name="sender"></param>
        /// <param name="e"></param>
        private void toolStripMenuItemStartScreenCapture_Click(object sender, EventArgs e)
        {
            StartScreenCapture();
        }

        /// <summary>
        /// Stops the currently running screen capture session.
        /// </summary>
        /// <param name="sender"></param>
        /// <param name="e"></param>
        private void toolStripMenuItemStopScreenCapture_Click(object sender, EventArgs e)
        {
            StopScreenCapture();
        }

        /// <summary>
        /// Takes screenshots and saves them.
        /// </summary>
        /// <param name="sender"></param>
        /// <param name="e"></param>
        private void toolStripMenuItemCaptureNowArchive_Click(object sender, EventArgs e)
        {
            CaptureNowArchive();
        }

        /// <summary>
        /// Takes screenshots, saves them, and then opens those screenshots in the default editor. 
        /// </summary>
        /// <param name="sender"></param>
        /// <param name="e"></param>
        private void toolStripMenuItemCaptureNowEdit_Click(object sender, EventArgs e)
        {
            CaptureNowEdit();
        }

        /// <summary>
        /// Shows the Region Select Options form.
        /// </summary>
        /// <param name="sender"></param>
        /// <param name="e"></param>
        private void toolStripMenuItemRegionSelectOptions_Click(object sender, EventArgs e)
        {
            if (!_formRegionSelectOptions.Visible)
            {
                _formRegionSelectOptions.ShowDialog(this);
            }
            else
            {
                _formRegionSelectOptions.Focus();
                _formRegionSelectOptions.BringToFront();
            }
        }

        /// <summary>
        /// Gets the bitmap image from the Region Select canvas.
        /// </summary>
        /// <returns>The bitmap image from the Region Select canvas.</returns>
        private Bitmap GetBitmapFromRegionSelect()
        {
            int x = _formRegionSelectWithMouse.outputX + 1;
            int y = _formRegionSelectWithMouse.outputY + 1;
            int width = _formRegionSelectWithMouse.outputWidth - 2;
            int height = _formRegionSelectWithMouse.outputHeight - 2;

            if (_screenCapture.GetScreenImages(-1, -1, 0, autoAdapt: false, x, y, width, height, mouse: false, out Bitmap bitmap))
            {
                return bitmap;
            }
            else
            {
                return null;
            }
        }

        /// <summary>
        /// Shows a mouse-driven region selection canvas so you can select a region and then have the captured image sent to the clipboard.
        /// </summary>
        /// <param name="sender"></param>
        /// <param name="e"></param>
        private void toolStripMenuItemRegionSelectClipboard_Click(object sender, EventArgs e)
        {
            _formRegionSelectWithMouse = new FormRegionSelectWithMouse();
            _formRegionSelectWithMouse.LoadCanvas();
        }

        /// <summary>
        /// Shows a mouse-driven region selection canvas so you can select a region, have the captured image be sent to the clipboard, and then auto-saved.
        /// </summary>
        /// <param name="sender"></param>
        /// <param name="e"></param>
        private void toolStripMenuItemRegionSelectClipboardAutoSave_Click(object sender, EventArgs e)
        {
            _formRegionSelectWithMouse = new FormRegionSelectWithMouse();
            _formRegionSelectWithMouse.MouseSelectionCompleted += _formRegionSelectWithMouse_RegionSelectClipboardAutoSaveMouseSelectionCompleted;
            _formRegionSelectWithMouse.LoadCanvas();
        }

        /// <summary>
        /// Shows a mouse-driven region selection canvas so you can select a region, have the captured image be sent to the clipboard, auto-saved, and then opened with the default image editor.
        /// </summary>
        /// <param name="sender"></param>
        /// <param name="e"></param>
        private void toolStripMenuItemRegionSelectClipboardAutoSaveEdit_Click(object sender, EventArgs e)
        {
            _formRegionSelectWithMouse = new FormRegionSelectWithMouse();
            _formRegionSelectWithMouse.MouseSelectionCompleted += _formRegionSelectWithMouse_RegionSelectClipboardAutoSaveEditMouseSelectionCompleted;
            _formRegionSelectWithMouse.LoadCanvas();
        }

        /// <summary>
        /// Shows a mouse-driven region selection canvas so you can select a region, have the captured image be sent to the clipboard, and then shown in a floating window.
        /// </summary>
        /// <param name="sender"></param>
        /// <param name="e"></param>
        private void toolStripMenuItemRegionSelectClipboardFloatingScreenshot_Click(object sender, EventArgs e)
        {
            _formRegionSelectWithMouse = new FormRegionSelectWithMouse();
            _formRegionSelectWithMouse.MouseSelectionCompleted += _formRegionSelectWithMouse_RegionSelectClipboardFloatingScreenshotMouseSelectionCompleted;
            _formRegionSelectWithMouse.LoadCanvas();
        }

        /// <summary>
        /// The event method used by "Region Select -> Clipboard / Auto Save".
        /// </summary>
        /// <param name="sender"></param>
        /// <param name="e"></param>
        private void _formRegionSelectWithMouse_RegionSelectClipboardAutoSaveMouseSelectionCompleted(object sender, EventArgs e)
        {
            Bitmap bitmap = GetBitmapFromRegionSelect();

            if (bitmap != null)
            {
                string autoSaveFolder = _config.Settings.User.GetByKey("AutoSaveFolder", _config.Settings.DefaultSettings.AutoSaveFolder).Value.ToString();
                string autoSaveMacro = _config.Settings.User.GetByKey("AutoSaveMacro", _config.Settings.DefaultSettings.AutoSaveMacro).Value.ToString();
                string autoSaveFormat = _config.Settings.User.GetByKey("AutoSaveFormat", _config.Settings.DefaultSettings.AutoSaveFormat).Value.ToString();

                ImageFormat imageFormat = new ImageFormat(autoSaveFormat, "." + autoSaveFormat.ToLower());

                DateTime dtNow = DateTime.Now;

                _screenCapture.DateTimeScreenshotsTaken = dtNow;
                _screenCapture.ActiveWindowTitle = "*** Auto Screen Capture - Region Select / Auto Save ***";

                Region region = new Region()
                {
                    ViewId = new Guid(),
                    Name = string.Empty,
                    JpegQuality = 100,
                    Format = imageFormat,
                    Folder = autoSaveFolder,
                    Macro = autoSaveMacro
                };

                SaveScreenshot(bitmap, region);
            }
        }

        /// <summary>
        /// The event method for "Region Select -> Clipboard / Auto Save / Edit".
        /// </summary>
        /// <param name="sender"></param>
        /// <param name="e"></param>
        private void _formRegionSelectWithMouse_RegionSelectClipboardAutoSaveEditMouseSelectionCompleted(object sender, EventArgs e)
        {
            // Get the name of the default image editor.
            string defaultEditor = _config.Settings.User.GetByKey("DefaultEditor", _config.Settings.DefaultSettings.DefaultEditor).Value.ToString();

            if (string.IsNullOrEmpty(defaultEditor))
            {
                return;
            }

            // Save the screenshot as an image file using the Auto Save event method.
            _formRegionSelectWithMouse_RegionSelectClipboardAutoSaveMouseSelectionCompleted(sender, e);

            // Run the default image editor.
            Editor editor = _formEditor.EditorCollection.GetByName(defaultEditor);

            if (editor != null)
            {
                RunEditor(editor, TriggerActionType.RunEditor);
            }
        }

        /// <summary>
        /// The event method for "Region Select -> Clipboard / Floating Screenshot".
        /// </summary>
        /// <param name="sender"></param>
        /// <param name="e"></param>
        private void _formRegionSelectWithMouse_RegionSelectClipboardFloatingScreenshotMouseSelectionCompleted(object sender, EventArgs e)
        {
            Bitmap bitmap = GetBitmapFromRegionSelect();

            if (bitmap != null)
            {
                FormFloatingScreenshot formFloatingScreenshot = new FormFloatingScreenshot(bitmap);
                formFloatingScreenshot.Show();
            }
        }

        /// <summary>
        /// The timer for taking screenshots.
        /// </summary>
        /// <param name="sender"></param>
        /// <param name="e"></param>
        private void timerScreenCapture_Tick(object sender, EventArgs e)
        {
            if (_screenCapture.Running)
            {
                if (_screenCapture.Limit >= ScreenCapture.CAPTURE_LIMIT_MIN &&
                    _screenCapture.Limit <= ScreenCapture.CAPTURE_LIMIT_MAX)
                {
                    if (_screenCapture.Count < _screenCapture.Limit)
                    {
                        TakeScreenshot(captureNow: false);
                    }

                    if (_screenCapture.Count == _screenCapture.Limit)
                    {
                        _log.WriteDebugMessage("Running triggers of condition type LimitReached");
                        RunTriggersOfConditionType(TriggerConditionType.LimitReached);
                    }
                }
                else
                {
                    TakeScreenshot(captureNow: false);
                }
            }
            else
            {
                StopScreenCapture();
            }
        }

        private bool ActiveWindowTitleMatchText()
        {
            try
            {
                if (!string.IsNullOrEmpty(_screenCapture.ActiveWindowTitle) && !string.IsNullOrEmpty(_formSetup.textBoxActiveWindowTitle.Text))
                {
<<<<<<< HEAD
                    if (_formSetup.radioButtonCaseSensitiveMatch.Checked)
=======
                    textBoxActiveWindowTitle.Text = textBoxActiveWindowTitle.Text.Trim();

                    if (radioButtonCaseSensitiveMatch.Checked)
>>>>>>> 20e607dc
                    {
                        return _screenCapture.ActiveWindowTitle.Contains(_formSetup.textBoxActiveWindowTitle.Text);
                    }
                    else if (_formSetup.radioButtonCaseInsensitiveMatch.Checked)
                    {
                        return _screenCapture.ActiveWindowTitle.ToLower().Contains(_formSetup.textBoxActiveWindowTitle.Text.ToLower());
                    }
                    else if (_formSetup.radioButtonRegularExpressionMatch.Checked)
                    {
                        return Regex.IsMatch(_screenCapture.ActiveWindowTitle, _formSetup.textBoxActiveWindowTitle.Text);
                    }
                }

                return false;
            }
            catch (Exception ex)
            {
                _log.WriteExceptionMessage("FormMain-ScreenCapture::ActiveWindowTitleMatchText", ex);

                return false;
            }
        }

        private bool ActiveWindowTitleDoesNotMatchText()
        {
            try
            {
                if (!string.IsNullOrEmpty(_screenCapture.ActiveWindowTitle) && !string.IsNullOrEmpty(textBoxActiveWindowTitle.Text))
                {
                    textBoxActiveWindowTitle.Text = textBoxActiveWindowTitle.Text.Trim();

                    if (radioButtonCaseSensitiveMatch.Checked)
                    {
                        return !_screenCapture.ActiveWindowTitle.Contains(textBoxActiveWindowTitle.Text);
                    }
                    else if (radioButtonCaseInsensitiveMatch.Checked)
                    {
                        return !_screenCapture.ActiveWindowTitle.ToLower().Contains(textBoxActiveWindowTitle.Text.ToLower());
                    }
                    else if (radioButtonRegularExpressionMatch.Checked)
                    {
                        return !Regex.IsMatch(_screenCapture.ActiveWindowTitle, textBoxActiveWindowTitle.Text);
                    }
                }

                return false;
            }
            catch (Exception ex)
            {
                _log.WriteExceptionMessage("FormMain-ScreenCapture::ActiveWindowTitleDoesNotMatchText", ex);

                return false;
            }
        }

        private void SetActiveWindowTitleAsMatch(string activeWindowTitle)
        {
            if (string.IsNullOrEmpty(activeWindowTitle))
            {
                _config.Settings.User.SetValueByKey("ActiveWindowTitleCaptureCheck", false);

<<<<<<< HEAD
                _formSetup.checkBoxActiveWindowTitle.Checked = false;
=======
                checkBoxActiveWindowTitleComparisonCheck.Checked = false;
>>>>>>> 20e607dc
            }
            else
            {
                activeWindowTitle = activeWindowTitle.Trim();

                _config.Settings.User.SetValueByKey("ActiveWindowTitleCaptureCheck", true);
                _config.Settings.User.SetValueByKey("ActiveWindowTitleCaptureText", activeWindowTitle);

<<<<<<< HEAD
                _formSetup.checkBoxActiveWindowTitle.Checked = true;
                _formSetup.textBoxActiveWindowTitle.Text = activeWindowTitle;
=======
                checkBoxActiveWindowTitleComparisonCheck.Checked = true;
                textBoxActiveWindowTitle.Text = activeWindowTitle;

                _screenCapture.ActiveWindowTitle = activeWindowTitle;
            }

            if (!_config.Settings.User.Save(_config.Settings, _fileSystem))
            {
                _screenCapture.ApplicationError = true;
            }
        }

        private void SetActiveWindowTitleAsNoMatch(string activeWindowTitle)
        {
            if (string.IsNullOrEmpty(activeWindowTitle))
            {
                _config.Settings.User.SetValueByKey("ActiveWindowTitleNoMatchCheck", false);

                checkBoxActiveWindowTitleComparisonCheckReverse.Checked = false;
            }
            else
            {
                activeWindowTitle = activeWindowTitle.Trim();

                _config.Settings.User.SetValueByKey("ActiveWindowTitleNoMatchCheck", true);
                _config.Settings.User.SetValueByKey("ActiveWindowTitleCaptureText", activeWindowTitle);

                checkBoxActiveWindowTitleComparisonCheckReverse.Checked = true;
                textBoxActiveWindowTitle.Text = activeWindowTitle;
>>>>>>> 20e607dc

                _screenCapture.ActiveWindowTitle = activeWindowTitle;
            }

            if (!_config.Settings.User.Save(_config.Settings, _fileSystem))
            {
                _screenCapture.ApplicationError = true;
            }
        }
    }
}<|MERGE_RESOLUTION|>--- conflicted
+++ resolved
@@ -135,17 +135,12 @@
 
                 _screenCapture.ActiveWindowProcessName = _screenCapture.GetActiveWindowProcessName();
 
-<<<<<<< HEAD
-                // Do not continue if the active window title needs to be checked and the active window title does not contain the defined text or regex pattern.
-                if (_formSetup.checkBoxActiveWindowTitle.Checked && !ActiveWindowTitleMatchesText())
-=======
-                if (checkBoxActiveWindowTitleComparisonCheck.Checked && !ActiveWindowTitleMatchText())
+                if (_formSetup.checkBoxActiveWindowTitleComparisonCheck.Checked && !ActiveWindowTitleMatchText())
                 {
                     return;
                 }
 
-                if (checkBoxActiveWindowTitleComparisonCheckReverse.Checked && !ActiveWindowTitleDoesNotMatchText())
->>>>>>> 20e607dc
+                if (_formSetup.checkBoxActiveWindowTitleComparisonCheckReverse.Checked && !ActiveWindowTitleDoesNotMatchText())
                 {
                     return;
                 }
@@ -641,23 +636,49 @@
             {
                 if (!string.IsNullOrEmpty(_screenCapture.ActiveWindowTitle) && !string.IsNullOrEmpty(_formSetup.textBoxActiveWindowTitle.Text))
                 {
-<<<<<<< HEAD
                     if (_formSetup.radioButtonCaseSensitiveMatch.Checked)
-=======
+                    {
+                        return _screenCapture.ActiveWindowTitle.Contains(_formSetup.textBoxActiveWindowTitle.Text);
+                    }
+                    else if (_formSetup.radioButtonCaseInsensitiveMatch.Checked)
+                    {
+                        return _screenCapture.ActiveWindowTitle.ToLower().Contains(_formSetup.textBoxActiveWindowTitle.Text.ToLower());
+                    }
+                    else if (_formSetup.radioButtonRegularExpressionMatch.Checked)
+                    {
+                        return Regex.IsMatch(_screenCapture.ActiveWindowTitle, _formSetup.textBoxActiveWindowTitle.Text);
+                    }
+                }
+
+                return false;
+            }
+            catch (Exception ex)
+            {
+                _log.WriteExceptionMessage("FormMain-ScreenCapture::ActiveWindowTitleMatchText", ex);
+
+                return false;
+            }
+        }
+
+        private bool ActiveWindowTitleDoesNotMatchText()
+        {
+            try
+            {
+                if (!string.IsNullOrEmpty(_screenCapture.ActiveWindowTitle) && !string.IsNullOrEmpty(textBoxActiveWindowTitle.Text))
+                {
                     textBoxActiveWindowTitle.Text = textBoxActiveWindowTitle.Text.Trim();
 
                     if (radioButtonCaseSensitiveMatch.Checked)
->>>>>>> 20e607dc
-                    {
-                        return _screenCapture.ActiveWindowTitle.Contains(_formSetup.textBoxActiveWindowTitle.Text);
-                    }
-                    else if (_formSetup.radioButtonCaseInsensitiveMatch.Checked)
-                    {
-                        return _screenCapture.ActiveWindowTitle.ToLower().Contains(_formSetup.textBoxActiveWindowTitle.Text.ToLower());
-                    }
-                    else if (_formSetup.radioButtonRegularExpressionMatch.Checked)
-                    {
-                        return Regex.IsMatch(_screenCapture.ActiveWindowTitle, _formSetup.textBoxActiveWindowTitle.Text);
+                    {
+                        return !_screenCapture.ActiveWindowTitle.Contains(textBoxActiveWindowTitle.Text);
+                    }
+                    else if (radioButtonCaseInsensitiveMatch.Checked)
+                    {
+                        return !_screenCapture.ActiveWindowTitle.ToLower().Contains(textBoxActiveWindowTitle.Text.ToLower());
+                    }
+                    else if (radioButtonRegularExpressionMatch.Checked)
+                    {
+                        return !Regex.IsMatch(_screenCapture.ActiveWindowTitle, textBoxActiveWindowTitle.Text);
                     }
                 }
 
@@ -665,55 +686,19 @@
             }
             catch (Exception ex)
             {
-                _log.WriteExceptionMessage("FormMain-ScreenCapture::ActiveWindowTitleMatchText", ex);
+                _log.WriteExceptionMessage("FormMain-ScreenCapture::ActiveWindowTitleDoesNotMatchText", ex);
 
                 return false;
             }
         }
 
-        private bool ActiveWindowTitleDoesNotMatchText()
-        {
-            try
-            {
-                if (!string.IsNullOrEmpty(_screenCapture.ActiveWindowTitle) && !string.IsNullOrEmpty(textBoxActiveWindowTitle.Text))
-                {
-                    textBoxActiveWindowTitle.Text = textBoxActiveWindowTitle.Text.Trim();
-
-                    if (radioButtonCaseSensitiveMatch.Checked)
-                    {
-                        return !_screenCapture.ActiveWindowTitle.Contains(textBoxActiveWindowTitle.Text);
-                    }
-                    else if (radioButtonCaseInsensitiveMatch.Checked)
-                    {
-                        return !_screenCapture.ActiveWindowTitle.ToLower().Contains(textBoxActiveWindowTitle.Text.ToLower());
-                    }
-                    else if (radioButtonRegularExpressionMatch.Checked)
-                    {
-                        return !Regex.IsMatch(_screenCapture.ActiveWindowTitle, textBoxActiveWindowTitle.Text);
-                    }
-                }
-
-                return false;
-            }
-            catch (Exception ex)
-            {
-                _log.WriteExceptionMessage("FormMain-ScreenCapture::ActiveWindowTitleDoesNotMatchText", ex);
-
-                return false;
-            }
-        }
-
         private void SetActiveWindowTitleAsMatch(string activeWindowTitle)
         {
             if (string.IsNullOrEmpty(activeWindowTitle))
             {
                 _config.Settings.User.SetValueByKey("ActiveWindowTitleCaptureCheck", false);
 
-<<<<<<< HEAD
-                _formSetup.checkBoxActiveWindowTitle.Checked = false;
-=======
-                checkBoxActiveWindowTitleComparisonCheck.Checked = false;
->>>>>>> 20e607dc
+                _formSetup.checkBoxActiveWindowTitleComparisonCheck.Checked = false;
             }
             else
             {
@@ -722,10 +707,6 @@
                 _config.Settings.User.SetValueByKey("ActiveWindowTitleCaptureCheck", true);
                 _config.Settings.User.SetValueByKey("ActiveWindowTitleCaptureText", activeWindowTitle);
 
-<<<<<<< HEAD
-                _formSetup.checkBoxActiveWindowTitle.Checked = true;
-                _formSetup.textBoxActiveWindowTitle.Text = activeWindowTitle;
-=======
                 checkBoxActiveWindowTitleComparisonCheck.Checked = true;
                 textBoxActiveWindowTitle.Text = activeWindowTitle;
 
@@ -744,7 +725,7 @@
             {
                 _config.Settings.User.SetValueByKey("ActiveWindowTitleNoMatchCheck", false);
 
-                checkBoxActiveWindowTitleComparisonCheckReverse.Checked = false;
+                _formSetup.checkBoxActiveWindowTitleComparisonCheckReverse.Checked = false;
             }
             else
             {
@@ -753,9 +734,8 @@
                 _config.Settings.User.SetValueByKey("ActiveWindowTitleNoMatchCheck", true);
                 _config.Settings.User.SetValueByKey("ActiveWindowTitleCaptureText", activeWindowTitle);
 
-                checkBoxActiveWindowTitleComparisonCheckReverse.Checked = true;
-                textBoxActiveWindowTitle.Text = activeWindowTitle;
->>>>>>> 20e607dc
+                _formSetup.checkBoxActiveWindowTitleComparisonCheckReverse.Checked = true;
+                //textBoxActiveWindowTitle.Text = activeWindowTitle;
 
                 _screenCapture.ActiveWindowTitle = activeWindowTitle;
             }
