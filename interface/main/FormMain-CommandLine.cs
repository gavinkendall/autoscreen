--- conflicted
+++ resolved
@@ -528,21 +528,16 @@
                     {
                         string activeWindowTitle = Regex.Match(arg, REGEX_COMMAND_LINE_ACTIVE_WINDOW_TITLE).Groups["ActiveWindowTitle"].Value;
 
-                        if (string.IsNullOrEmpty(FileSystem.UserSettingsFile))
-                        {
-<<<<<<< HEAD
-                            Config.Load();
-                        }
+                        if (activeWindowTitle.Length > 0)
+                        {
+                            if (string.IsNullOrEmpty(_fileSystem.UserSettingsFile))
+                            {
+                                _config.Load(_screenCapture, _log);
+                            }
 
                         if (string.IsNullOrEmpty(activeWindowTitle))
                         {
                             Settings.User.SetValueByKey("ActiveWindowTitleCaptureCheck", false);
-=======
-                            if (string.IsNullOrEmpty(_fileSystem.UserSettingsFile))
-                            {
-                                _config.Load(_screenCapture, _log);
-                            }
->>>>>>> ed0477d1
 
                             checkBoxActiveWindowTitle.Checked = false;
                         }
@@ -553,14 +548,11 @@
                             _config.Settings.User.SetValueByKey("ActiveWindowTitleCaptureCheck", true);
                             _config.Settings.User.SetValueByKey("ActiveWindowTitleCaptureText", activeWindowTitle);
 
-<<<<<<< HEAD
-=======
                             if (!_config.Settings.User.Save(_config.Settings, _fileSystem, _log))
                             {
                                 _screenCapture.ApplicationError = true;
                             }
 
->>>>>>> ed0477d1
                             checkBoxActiveWindowTitle.Checked = true;
                             textBoxActiveWindowTitle.Text = activeWindowTitle;
 
@@ -578,17 +570,12 @@
                     {
                         string applicationFocus = Regex.Match(arg, REGEX_COMMAND_LINE_APPLICATION_FOCUS).Groups["ApplicationFocus"].Value;
 
-                        if (string.IsNullOrEmpty(FileSystem.UserSettingsFile))
-                        {
-<<<<<<< HEAD
-                            Config.Load();
-                        }
-=======
+                        if (applicationFocus.Length > 0)
+                        {
                             if (string.IsNullOrEmpty(_fileSystem.UserSettingsFile))
                             {
                                 _config.Load(_screenCapture, _log);
                             }
->>>>>>> ed0477d1
 
                         if (string.IsNullOrEmpty(applicationFocus))
                         {
@@ -598,22 +585,12 @@
                         {
                             applicationFocus = applicationFocus.Trim();
 
-<<<<<<< HEAD
-                            Settings.User.SetValueByKey("ApplicationFocus", applicationFocus);
-                        }
-
-                        if (!Settings.User.Save())
-                        {
-                            _screenCapture.ApplicationError = true;
-                        }
-=======
                             _config.Settings.User.SetValueByKey("ApplicationFocus", applicationFocus);
 
                             if (!_config.Settings.User.Save(_config.Settings, _fileSystem, _log))
                             {
                                 _screenCapture.ApplicationError = true;
                             }
->>>>>>> ed0477d1
 
                         RefreshApplicationFocusList();
 
@@ -625,21 +602,16 @@
                     {
                         string label = Regex.Match(arg, REGEX_COMMAND_LINE_LABEL).Groups["Label"].Value;
 
-                        if (string.IsNullOrEmpty(FileSystem.UserSettingsFile))
-                        {
-<<<<<<< HEAD
-                            Config.Load();
-                        }
+                        if (label.Length > 0)
+                        {
+                            if (string.IsNullOrEmpty(_fileSystem.UserSettingsFile))
+                            {
+                                _config.Load(_screenCapture, _log);
+                            }
 
                         if (string.IsNullOrEmpty(label))
                         {
                             Settings.User.SetValueByKey("ApplyScreenshotLabel", false);
-=======
-                            if (string.IsNullOrEmpty(_fileSystem.UserSettingsFile))
-                            {
-                                _config.Load(_screenCapture, _log);
-                            }
->>>>>>> ed0477d1
 
                             checkBoxScreenshotLabel.Checked = false;
                         }
