﻿//-----------------------------------------------------------------------
// <copyright file="FormMain-CommandLine.cs" company="Gavin Kendall">
//     Copyright (c) 2020 Gavin Kendall
// </copyright>
// <author>Gavin Kendall</author>
// <summary>All the methods for handling command line arguments.</summary>
//
// This program is free software: you can redistribute it and/or modify
// it under the terms of the GNU General Public License as published by
// the Free Software Foundation, either version 3 of the License, or
// (at your option) any later version.
//
// This program is distributed in the hope that it will be useful,
// but WITHOUT ANY WARRANTY; without even the implied warranty of
// MERCHANTABILITY or FITNESS FOR A PARTICULAR PURPOSE. See the
// GNU General Public License for more details.
//
// You should have received a copy of the GNU General Public License
// along with this program. If not, see <https://www.gnu.org/licenses/>.
//-----------------------------------------------------------------------
using System;
using System.Text.RegularExpressions;
using System.Windows.Forms;

namespace AutoScreenCapture
{
    public partial class FormMain : Form
    {
        /// <summary>
        /// Regex for parsing the -config command.
        /// </summary>
        internal const string REGEX_COMMAND_LINE_CONFIG = "^-config=(?<ConfigFile>.+)$";

        /// <summary>
        /// Regex for parsing the -initial command.
        /// </summary>
        internal const string REGEX_COMMAND_LINE_INITIAL = "^-initial$";

        /// <summary>
        /// Regex for parsing the -initial=on command.
        /// </summary>
        internal const string REGEX_COMMAND_LINE_INITIAL_ON = "^-initial=on$";

        /// <summary>
        /// Regex for parsing the -initial=off command.
        /// </summary>
        internal const string REGEX_COMMAND_LINE_INITIAL_OFF = "^-initial=off$";

        /// <summary>
        /// Regex for parsing the -limit command.
        /// </summary>
        internal const string REGEX_COMMAND_LINE_LIMIT = @"^-limit=(?<Limit>\d{1,7})$";

        /// <summary>
        /// Regex for parsing the -captureat command.
        /// </summary>
        internal const string REGEX_COMMAND_LINE_CAPTUREAT = @"^-captureat=(?<Hours>\d{2}):(?<Minutes>\d{2}):(?<Seconds>\d{2})$";

        /// <summary>
        /// Regex for parsing the -stopat command.
        /// </summary>
        internal const string REGEX_COMMAND_LINE_STOPAT = @"^-stopat=(?<Hours>\d{2}):(?<Minutes>\d{2}):(?<Seconds>\d{2})$";

        /// <summary>
        /// Regex for parsing the -startat command.
        /// </summary>
        internal const string REGEX_COMMAND_LINE_STARTAT = @"^-startat=(?<Hours>\d{2}):(?<Minutes>\d{2}):(?<Seconds>\d{2})$";

        /// <summary>
        /// Regex for parsing the -interval command.
        /// </summary>
        internal const string REGEX_COMMAND_LINE_INTERVAL = @"^-interval=(?<Hours>\d{2}):(?<Minutes>\d{2}):(?<Seconds>\d{2})\.(?<Milliseconds>\d{3})$";

        /// <summary>
        /// Regex for parsing the -passphrase command.
        /// </summary>
        internal const string REGEX_COMMAND_LINE_PASSPHRASE = "^-passphrase=(?<Passphrase>.+)$";

        /// <summary>
        /// Regex for parsing the -showSystemTrayIcon command.
        /// </summary>
        internal const string REGEX_COMMAND_LINE_SHOW_SYSTEM_TRAY_ICON = "^-showSystemTrayIcon$";

        /// <summary>
        /// Regex for parsing the -hideSystemTrayIcon command.
        /// </summary>
        internal const string REGEX_COMMAND_LINE_HIDE_SYSTEM_TRAY_ICON = "^-hideSystemTrayIcon$";

        /// <summary>
        /// Regex for parsing the -log command.
        /// </summary>
        internal const string REGEX_COMMAND_LINE_LOG = "^-log$";

        /// <summary>
        /// Regex for parsing the -log=on command.
        /// </summary>
        internal const string REGEX_COMMAND_LINE_LOG_ON = "^-log=on$";

        /// <summary>
        /// Regex for parsing the -log=off command.
        /// </summary>
        internal const string REGEX_COMMAND_LINE_LOG_OFF = "^-log=off$";

        /// <summary>
        /// Regex for parsing the -debug command.
        /// </summary>
        internal const string REGEX_COMMAND_LINE_DEBUG = "^-debug$";

        /// <summary>
        /// Regex for parsing the -debug=on command.
        /// </summary>
        internal const string REGEX_COMMAND_LINE_DEBUG_ON = "^-debug=on$";

        /// <summary>
        /// Regex for parsing the -debug=off command.
        /// </summary>
        internal const string REGEX_COMMAND_LINE_DEBUG_OFF = "^-debug=off$";

        /// <summary>
        /// Regex for parsing the -capture command.
        /// </summary>
        internal const string REGEX_COMMAND_LINE_CAPTURE = "^-capture$";

        /// <summary>
        /// Regex for parsing the -start command.
        /// </summary>
        internal const string REGEX_COMMAND_LINE_START = "^-start$";

        /// <summary>
        /// Regex for parsing the -stop command.
        /// </summary>
        internal const string REGEX_COMMAND_LINE_STOP = "^-stop$";

        /// <summary>
        /// Regex for parsing the -exit command.
        /// </summary>
        internal const string REGEX_COMMAND_LINE_EXIT = "^-exit$";

        /// <summary>
        /// Regex for parsing the -activeWindowTitle command.
        /// </summary>
        internal const string REGEX_COMMAND_LINE_ACTIVE_WINDOW_TITLE = "^-activeWindowTitle=(?<ActiveWindowTitle>.+)$";

        /// <summary>
        /// Regex for parsing the -applicationFocus command.
        /// </summary>
        internal const string REGEX_COMMAND_LINE_APPLICATION_FOCUS = "^-applicationFocus=(?<ApplicationFocus>.+)$";

        /// <summary>
        /// Regex for parsing the -label command.
        /// </summary>
        internal const string REGEX_COMMAND_LINE_LABEL = "^-label=(?<Label>.+)$";

        /// <summary>
        /// Regex for parsing the -applicationFocusDelayBefore command.
        /// </summary>
        internal const string REGEX_COMMAND_LINE_APPLICATION_FOCUS_DELAY_BEFORE = @"^-applicationFocusDelayBefore=(?<ApplicationFocusDelayBefore>\d{1,5})$";

        /// <summary>
        /// Regex for parsing the -applicationFocusDelayAfter command.
        /// </summary>
        internal const string REGEX_COMMAND_LINE_APPLICATION_FOCUS_DELAY_AFTER = @"^-applicationFocusDelayAfter=(?<ApplicationFocusDelayAfter>\d{1,5})$";

        /// <summary>
        /// Parses the command line and processes the commands the user has chosen from the command line.
        /// </summary>
        /// <param name="args"></param>
        private void ParseCommandLineArguments(string[] args)
        {
            try
            {
                // Clear the contents of the command file before parsing the command line arguments.
                // We have the commands in "args" already and, to prevent commands like -exit screwing up
                // the application's ability to read commands on the next run, we need to make sure that the
                // command file is empty at this point in time. We don't want to be taking screenshots every
                // second just because the -capture command was left remaining in the command file!
                //
                // Also, this ensures that a sensitive command such as the -passphrase=x command is
                // immediately removed from the file.
                _fileSystem.WriteToFile(_fileSystem.CommandFile, string.Empty);

                _screenCapture.AutoStartFromCommandLine = Convert.ToBoolean(_config.Settings.Application.GetByKey("AutoStartFromCommandLine", _config.Settings.DefaultSettings.AutoStartFromCommandLine).Value);

                // Create the "Special Schedule" if it doesn't already exist.
                if (_formSchedule.ScheduleCollection.GetByName(_formSchedule.ScheduleCollection.SpecialScheduleName) == null)
                {
                    DateTime dtNow = DateTime.Now;

                    Schedule specialSchedule = new Schedule()
                    {
                        Name = _formSchedule.ScheduleCollection.SpecialScheduleName,
                        Active = false,
                        ModeOneTime = true,
                        ModePeriod = false,
                        CaptureAt = dtNow,
                        StartAt = dtNow,
                        StopAt = dtNow,
                        ScreenCaptureInterval = _config.Settings.DefaultSettings.ScreenCaptureInterval,
                        Notes = "This schedule is used for the command line arguments -captureat, -startat, and -stopat."
                    };

                    _formSchedule.ScheduleCollection.Add(specialSchedule);

                    BuildSchedulesModule();

                    if (!_formSchedule.ScheduleCollection.SaveToXmlFile(_config.Settings, _fileSystem, _log))
                    {
                        _screenCapture.ApplicationError = true;
                    }
                }

                foreach (string arg in args)
                {
                    // -debug
                    if (Regex.IsMatch(arg, REGEX_COMMAND_LINE_DEBUG))
                    {
                        _log.DebugMode = !_log.DebugMode;

                        _config.Settings.Application.SetValueByKey("DebugMode", _log.DebugMode);

                        if (!_config.Settings.Application.Save(_config.Settings, _fileSystem))
                        {
                            _screenCapture.ApplicationError = true;
                        }
                    }

                    // -debug=on
                    if (Regex.IsMatch(arg, REGEX_COMMAND_LINE_DEBUG_ON))
                    {
                        _log.DebugMode = true;

                        _config.Settings.Application.SetValueByKey("DebugMode", true);

                        if (!_config.Settings.Application.Save(_config.Settings, _fileSystem))
                        {
                            _screenCapture.ApplicationError = true;
                        }
                    }

                    // -debug=off
                    if (Regex.IsMatch(arg, REGEX_COMMAND_LINE_DEBUG_OFF))
                    {
                        _log.DebugMode = false;

                        _config.Settings.Application.SetValueByKey("DebugMode", false);
<<<<<<< HEAD

                        if (!_config.Settings.Application.Save(_config.Settings, _fileSystem, _log))
=======
                        
                        if (!_config.Settings.Application.Save(_config.Settings, _fileSystem))
>>>>>>> b08b7144
                        {
                            _screenCapture.ApplicationError = true;
                        }
                    }

                    // -log
                    if (Regex.IsMatch(arg, REGEX_COMMAND_LINE_LOG))
                    {
                        _log.LoggingEnabled = !_log.LoggingEnabled;

                        _config.Settings.Application.SetValueByKey("Logging", _log.LoggingEnabled);

                        if (!_config.Settings.Application.Save(_config.Settings, _fileSystem))
                        {
                            _screenCapture.ApplicationError = true;
                        }
                    }

                    // -log=on
                    if (Regex.IsMatch(arg, REGEX_COMMAND_LINE_LOG_ON))
                    {
                        _log.LoggingEnabled = true;

                        _config.Settings.Application.SetValueByKey("Logging", true);

                        if (!_config.Settings.Application.Save(_config.Settings, _fileSystem))
                        {
                            _screenCapture.ApplicationError = true;
                        }
                    }

                    // -log=off
                    if (Regex.IsMatch(arg, REGEX_COMMAND_LINE_LOG_OFF))
                    {
                        _log.LoggingEnabled = false;

                        _config.Settings.Application.SetValueByKey("Logging", false);

                        if (!_config.Settings.Application.Save(_config.Settings, _fileSystem))
                        {
                            _screenCapture.ApplicationError = true;
                        }
                    }

                    // -capture
                    if (Regex.IsMatch(arg, REGEX_COMMAND_LINE_CAPTURE))
                    {
                        TakeScreenshot(captureNow: true);
                    }

                    // -start
                    if (Regex.IsMatch(arg, REGEX_COMMAND_LINE_START))
                    {
                        StartScreenCapture();
                        return;
                    }

                    // -stop
                    if (Regex.IsMatch(arg, REGEX_COMMAND_LINE_STOP))
                    {
                        StopScreenCapture();
                        return;
                    }

                    // -exit
                    if (Regex.IsMatch(arg, REGEX_COMMAND_LINE_EXIT))
                    {
                        ExitApplication();
                    }

                    // -showSystemTrayIcon
                    if (Regex.IsMatch(arg, REGEX_COMMAND_LINE_SHOW_SYSTEM_TRAY_ICON))
                    {
                        _config.Settings.User.SetValueByKey("ShowSystemTrayIcon", true);

                        if (!_config.Settings.User.Save(_config.Settings, _fileSystem))
                        {
                            _screenCapture.ApplicationError = true;
                        }

                        notifyIcon.Visible = true;
                    }

                    // -hideSystemTrayIcon
                    if (Regex.IsMatch(arg, REGEX_COMMAND_LINE_HIDE_SYSTEM_TRAY_ICON))
                    {
                        _config.Settings.User.SetValueByKey("ShowSystemTrayIcon", false);

                        if (!_config.Settings.User.Save(_config.Settings, _fileSystem))
                        {
                            _screenCapture.ApplicationError = true;
                        }

                        notifyIcon.Visible = false;
                    }

                    // -initial
                    if (Regex.IsMatch(arg, REGEX_COMMAND_LINE_INITIAL))
                    {
                        checkBoxInitialScreenshot.Checked = !checkBoxInitialScreenshot.Checked;

                        _config.Settings.User.SetValueByKey("TakeInitialScreenshot", checkBoxInitialScreenshot.Checked);

                        if (!_config.Settings.User.Save(_config.Settings, _fileSystem))
                        {
                            _screenCapture.ApplicationError = true;
                        }
                    }

                    // -initial=on
                    if (Regex.IsMatch(arg, REGEX_COMMAND_LINE_INITIAL_ON))
                    {
                        checkBoxInitialScreenshot.Checked = true;

                        _config.Settings.User.SetValueByKey("TakeInitialScreenshot", true);

                        if (!_config.Settings.User.Save(_config.Settings, _fileSystem))
                        {
                            _screenCapture.ApplicationError = true;
                        }
                    }

                    // -initial=off
                    if (Regex.IsMatch(arg, REGEX_COMMAND_LINE_INITIAL_OFF))
                    {
                        checkBoxInitialScreenshot.Checked = false;

                        _config.Settings.User.SetValueByKey("TakeInitialScreenshot", false);

                        if (!_config.Settings.User.Save(_config.Settings, _fileSystem))
                        {
                            _screenCapture.ApplicationError = true;
                        }
                    }

                    // -limit=x
                    if (Regex.IsMatch(arg, REGEX_COMMAND_LINE_LIMIT))
                    {
                        int cmdLimit = Convert.ToInt32(Regex.Match(arg, REGEX_COMMAND_LINE_LIMIT).Groups["Limit"].Value);

                        if (cmdLimit >= CAPTURE_LIMIT_MIN && cmdLimit <= CAPTURE_LIMIT_MAX)
                        {
                            numericUpDownCaptureLimit.Value = cmdLimit;
                            checkBoxCaptureLimit.Checked = true;

                            _screenCapture.Limit = checkBoxCaptureLimit.Checked ? (int)numericUpDownCaptureLimit.Value : 0;
                        }
                    }

                    // -interval=hh:mm:ss.nnn
                    if (Regex.IsMatch(arg, REGEX_COMMAND_LINE_INTERVAL))
                    {
                        int hours = Convert.ToInt32(Regex.Match(arg, REGEX_COMMAND_LINE_INTERVAL).Groups["Hours"].Value);
                        int minutes = Convert.ToInt32(Regex.Match(arg, REGEX_COMMAND_LINE_INTERVAL).Groups["Minutes"].Value);
                        int seconds = Convert.ToInt32(Regex.Match(arg, REGEX_COMMAND_LINE_INTERVAL).Groups["Seconds"].Value);
                        int milliseconds = Convert.ToInt32(Regex.Match(arg, REGEX_COMMAND_LINE_INTERVAL).Groups["Milliseconds"].Value);

                        numericUpDownHoursInterval.Value = hours;
                        numericUpDownMinutesInterval.Value = minutes;
                        numericUpDownSecondsInterval.Value = seconds;
                        numericUpDownMillisecondsInterval.Value = milliseconds;

                        int screenCaptureInterval = GetScreenCaptureInterval();

                        if (screenCaptureInterval > 0)
                        {
                            timerScreenCapture.Stop();
                            timerScreenCapture.Enabled = false;

                            _screenCapture.DateTimePreviousCycle = DateTime.Now;
                            _screenCapture.Interval = screenCaptureInterval;
                            timerScreenCapture.Interval = screenCaptureInterval;

                            _config.Settings.User.SetValueByKey("ScreenCaptureInterval", screenCaptureInterval);

                            if (!_config.Settings.User.Save(_config.Settings, _fileSystem))
                            {
                                _screenCapture.ApplicationError = true;
                            }

                            timerScreenCapture.Enabled = true;
                            timerScreenCapture.Start();

                            _formSchedule.ScheduleCollection.GetByName(_formSchedule.ScheduleCollection.SpecialScheduleName).ScreenCaptureInterval = screenCaptureInterval;
                        }
                    }

                    // -passphrase="x"
                    if (Regex.IsMatch(arg, REGEX_COMMAND_LINE_PASSPHRASE))
                    {
                        string passphrase = Regex.Match(arg, REGEX_COMMAND_LINE_PASSPHRASE).Groups["Passphrase"].Value;

                        if (passphrase.Length > 0)
                        {
                            if (string.IsNullOrEmpty(_fileSystem.UserSettingsFile))
                            {
                                _config.Load(_screenCapture, _log);
                            }

                            passphrase = passphrase.Trim();

                            _config.Settings.User.SetValueByKey("Passphrase", _security.Hash(passphrase));

                            if (!_config.Settings.User.Save(_config.Settings, _fileSystem))
                            {
                                _screenCapture.ApplicationError = true;
                            }

                            _screenCapture.LockScreenCaptureSession = true;
                        }
                    }

                    // -startat=hh:mm:ss
                    if (Regex.IsMatch(arg, REGEX_COMMAND_LINE_STARTAT))
                    {
                        int hours = Convert.ToInt32(Regex.Match(arg, REGEX_COMMAND_LINE_STARTAT).Groups["Hours"].Value);
                        int minutes = Convert.ToInt32(Regex.Match(arg, REGEX_COMMAND_LINE_STARTAT).Groups["Minutes"].Value);
                        int seconds = Convert.ToInt32(Regex.Match(arg, REGEX_COMMAND_LINE_STARTAT).Groups["Seconds"].Value);

                        _formSchedule.ScheduleCollection.GetByName(_formSchedule.ScheduleCollection.SpecialScheduleName).Active = true;
                        _formSchedule.ScheduleCollection.GetByName(_formSchedule.ScheduleCollection.SpecialScheduleName).ModeOneTime = false;
                        _formSchedule.ScheduleCollection.GetByName(_formSchedule.ScheduleCollection.SpecialScheduleName).ModePeriod = true;
                        _formSchedule.ScheduleCollection.GetByName(_formSchedule.ScheduleCollection.SpecialScheduleName).StartAt = new DateTime(DateTime.Now.Year, DateTime.Now.Month, DateTime.Now.Day, hours, minutes, seconds);

                        ApplyDayForSpecialSchedule();

                        BuildSchedulesModule();

                        if (!_formSchedule.ScheduleCollection.SaveToXmlFile(_config.Settings, _fileSystem, _log))
                        {
                            _screenCapture.ApplicationError = true;
                        }
                    }

                    // -stopat=hh:mm:ss
                    if (Regex.IsMatch(arg, REGEX_COMMAND_LINE_STOPAT))
                    {
                        int hours = Convert.ToInt32(Regex.Match(arg, REGEX_COMMAND_LINE_STOPAT).Groups["Hours"].Value);
                        int minutes = Convert.ToInt32(Regex.Match(arg, REGEX_COMMAND_LINE_STOPAT).Groups["Minutes"].Value);
                        int seconds = Convert.ToInt32(Regex.Match(arg, REGEX_COMMAND_LINE_STOPAT).Groups["Seconds"].Value);

                        _formSchedule.ScheduleCollection.GetByName(_formSchedule.ScheduleCollection.SpecialScheduleName).Active = true;
                        _formSchedule.ScheduleCollection.GetByName(_formSchedule.ScheduleCollection.SpecialScheduleName).ModeOneTime = false;
                        _formSchedule.ScheduleCollection.GetByName(_formSchedule.ScheduleCollection.SpecialScheduleName).ModePeriod = true;
                        _formSchedule.ScheduleCollection.GetByName(_formSchedule.ScheduleCollection.SpecialScheduleName).StopAt = new DateTime(DateTime.Now.Year, DateTime.Now.Month, DateTime.Now.Day, hours, minutes, seconds);

                        ApplyDayForSpecialSchedule();

                        BuildSchedulesModule();

                        if (!_formSchedule.ScheduleCollection.SaveToXmlFile(_config.Settings, _fileSystem, _log))
                        {
                            _screenCapture.ApplicationError = true;
                        }
                    }

                    // -captureat=hh:mm:ss
                    if (Regex.IsMatch(arg, REGEX_COMMAND_LINE_CAPTUREAT))
                    {
                        int hours = Convert.ToInt32(Regex.Match(arg, REGEX_COMMAND_LINE_CAPTUREAT).Groups["Hours"].Value);
                        int minutes = Convert.ToInt32(Regex.Match(arg, REGEX_COMMAND_LINE_CAPTUREAT).Groups["Minutes"].Value);
                        int seconds = Convert.ToInt32(Regex.Match(arg, REGEX_COMMAND_LINE_CAPTUREAT).Groups["Seconds"].Value);

                        _formSchedule.ScheduleCollection.GetByName(_formSchedule.ScheduleCollection.SpecialScheduleName).Active = true;
                        _formSchedule.ScheduleCollection.GetByName(_formSchedule.ScheduleCollection.SpecialScheduleName).ModeOneTime = true;
                        _formSchedule.ScheduleCollection.GetByName(_formSchedule.ScheduleCollection.SpecialScheduleName).ModePeriod = false;
                        _formSchedule.ScheduleCollection.GetByName(_formSchedule.ScheduleCollection.SpecialScheduleName).CaptureAt = new DateTime(DateTime.Now.Year, DateTime.Now.Month, DateTime.Now.Day, hours, minutes, seconds);

                        ApplyDayForSpecialSchedule();

                        BuildSchedulesModule();

                        if (!_formSchedule.ScheduleCollection.SaveToXmlFile(_config.Settings, _fileSystem, _log))
                        {
                            _screenCapture.ApplicationError = true;
                        }
                    }

                    // -activeWindowTitle="x"
                    if (Regex.IsMatch(arg, REGEX_COMMAND_LINE_ACTIVE_WINDOW_TITLE))
                    {
                        string activeWindowTitle = Regex.Match(arg, REGEX_COMMAND_LINE_ACTIVE_WINDOW_TITLE).Groups["ActiveWindowTitle"].Value;

                        if (activeWindowTitle.Length > 0)
                        {
                            if (string.IsNullOrEmpty(_fileSystem.UserSettingsFile))
                            {
                                _config.Load(_screenCapture, _log);
                            }

<<<<<<< HEAD
                            if (string.IsNullOrEmpty(activeWindowTitle))
=======
                            activeWindowTitle = activeWindowTitle.Trim();

                            _config.Settings.User.SetValueByKey("ActiveWindowTitleCaptureCheck", true);
                            _config.Settings.User.SetValueByKey("ActiveWindowTitleCaptureText", activeWindowTitle);

                            if (!_config.Settings.User.Save(_config.Settings, _fileSystem))
>>>>>>> b08b7144
                            {
                                _config.Settings.User.SetValueByKey("ActiveWindowTitleCaptureCheck", false);

                                checkBoxActiveWindowTitle.Checked = false;
                            }
                            else
                            {
                                activeWindowTitle = activeWindowTitle.Trim();

                                _config.Settings.User.SetValueByKey("ActiveWindowTitleCaptureCheck", true);
                                _config.Settings.User.SetValueByKey("ActiveWindowTitleCaptureText", activeWindowTitle);

                                if (!_config.Settings.User.Save(_config.Settings, _fileSystem, _log))
                                {
                                    _screenCapture.ApplicationError = true;
                                }

                                checkBoxActiveWindowTitle.Checked = true;
                                textBoxActiveWindowTitle.Text = activeWindowTitle;

                                _screenCapture.ActiveWindowTitle = activeWindowTitle;
                            }

<<<<<<< HEAD
                            if (!_config.Settings.User.Save(_config.Settings, _fileSystem, _log))
=======
                            applicationFocus = applicationFocus.Trim();

                            _config.Settings.User.SetValueByKey("ApplicationFocus", applicationFocus);

                            if (!_config.Settings.User.Save(_config.Settings, _fileSystem))
>>>>>>> b08b7144
                            {
                                _screenCapture.ApplicationError = true;
                            }
                        }

                        // -applicationFocus="x"
                        if (Regex.IsMatch(arg, REGEX_COMMAND_LINE_APPLICATION_FOCUS))
                        {
                            string applicationFocus = Regex.Match(arg, REGEX_COMMAND_LINE_APPLICATION_FOCUS).Groups["ApplicationFocus"].Value;

                            if (applicationFocus.Length > 0)
                            {
                                if (string.IsNullOrEmpty(_fileSystem.UserSettingsFile))
                                {
                                    _config.Load(_screenCapture, _log);
                                }

                                if (string.IsNullOrEmpty(applicationFocus))
                                {
                                    _config.Settings.User.SetValueByKey("ApplicationFocus", string.Empty);
                                }
                                else
                                {
                                    applicationFocus = applicationFocus.Trim();

                                    _config.Settings.User.SetValueByKey("ApplicationFocus", applicationFocus);

                                    if (!_config.Settings.User.Save(_config.Settings, _fileSystem, _log))
                                    {
                                        _screenCapture.ApplicationError = true;
                                    }
                                }
                            }
                        }

                        RefreshApplicationFocusList();

                        DoApplicationFocus();
                    }

                    // -label="x"
                    if (Regex.IsMatch(arg, REGEX_COMMAND_LINE_LABEL))
                    {
                        string label = Regex.Match(arg, REGEX_COMMAND_LINE_LABEL).Groups["Label"].Value;

                        if (label.Length > 0)
                        {
                            if (string.IsNullOrEmpty(_fileSystem.UserSettingsFile))
                            {
                                _config.Load(_screenCapture, _log);
                            }

                            if (string.IsNullOrEmpty(label))
                            {
                                _config.Settings.User.SetValueByKey("ApplyScreenshotLabel", false);

                                checkBoxScreenshotLabel.Checked = false;
                            }
                            else
                            {
                                label = label.Trim();

                                _config.Settings.User.SetValueByKey("ApplyScreenshotLabel", true);
                                _config.Settings.User.SetValueByKey("ScreenshotLabel", label);

                                if (!_config.Settings.User.Save(_config.Settings, _fileSystem, _log))
                                {
                                    _screenCapture.ApplicationError = true;
                                }

                                checkBoxScreenshotLabel.Checked = true;
                                comboBoxScreenshotLabel.Text = label;
                            }
                        }

                        // -applicationFocusDelayBefore=x
                        if (Regex.IsMatch(arg, REGEX_COMMAND_LINE_APPLICATION_FOCUS_DELAY_BEFORE))
                        {
                            int delayBefore = Convert.ToInt32(Regex.Match(arg, REGEX_COMMAND_LINE_APPLICATION_FOCUS_DELAY_BEFORE).Groups["ApplicationFocusDelayBefore"].Value);

                            _config.Settings.User.SetValueByKey("ApplicationFocusDelayBefore", delayBefore);

                            if (!_config.Settings.User.Save(_config.Settings, _fileSystem))
                            {
                                _screenCapture.ApplicationError = true;
                            }

                            numericUpDownApplicationFocusDelayBefore.Value = delayBefore;
                        }

<<<<<<< HEAD
                        // -applicationFocusDelayAfter=x
                        if (Regex.IsMatch(arg, REGEX_COMMAND_LINE_APPLICATION_FOCUS_DELAY_AFTER))
=======
                        if (!_config.Settings.User.Save(_config.Settings, _fileSystem))
>>>>>>> b08b7144
                        {
                            int delayAfter = Convert.ToInt32(Regex.Match(arg, REGEX_COMMAND_LINE_APPLICATION_FOCUS_DELAY_AFTER).Groups["ApplicationFocusDelayAfter"].Value);

                            _config.Settings.User.SetValueByKey("ApplicationFocusDelayAfter", delayAfter);

                            if (!_config.Settings.User.Save(_config.Settings, _fileSystem, _log))
                            {
                                _screenCapture.ApplicationError = true;
                            }

<<<<<<< HEAD
                            numericUpDownApplicationFocusDelayAfter.Value = delayAfter;
=======
                        if (!_config.Settings.User.Save(_config.Settings, _fileSystem))
                        {
                            _screenCapture.ApplicationError = true;
>>>>>>> b08b7144
                        }
                    }

                    if (_screenCapture.AutoStartFromCommandLine)
                    {
                        StartScreenCapture();
                    }
                }
            }
            catch (Exception ex)
            {
                _screenCapture.ApplicationError = true;
                _log.WriteExceptionMessage("FormMain-CommandLine::ParseCommandLineArguments", ex);
            }
        }

        private void ApplyDayForSpecialSchedule()
        {
            _formSchedule.ScheduleCollection.GetByName(_formSchedule.ScheduleCollection.SpecialScheduleName).Monday = false;
            _formSchedule.ScheduleCollection.GetByName(_formSchedule.ScheduleCollection.SpecialScheduleName).Tuesday = false;
            _formSchedule.ScheduleCollection.GetByName(_formSchedule.ScheduleCollection.SpecialScheduleName).Wednesday = false;
            _formSchedule.ScheduleCollection.GetByName(_formSchedule.ScheduleCollection.SpecialScheduleName).Thursday = false;
            _formSchedule.ScheduleCollection.GetByName(_formSchedule.ScheduleCollection.SpecialScheduleName).Friday = false;
            _formSchedule.ScheduleCollection.GetByName(_formSchedule.ScheduleCollection.SpecialScheduleName).Saturday = false;
            _formSchedule.ScheduleCollection.GetByName(_formSchedule.ScheduleCollection.SpecialScheduleName).Sunday = false;

            if (DateTime.Now.DayOfWeek == DayOfWeek.Monday)
            {
                _formSchedule.ScheduleCollection.GetByName(_formSchedule.ScheduleCollection.SpecialScheduleName).Monday = true;
            }

            if (DateTime.Now.DayOfWeek == DayOfWeek.Tuesday)
            {
                _formSchedule.ScheduleCollection.GetByName(_formSchedule.ScheduleCollection.SpecialScheduleName).Tuesday = true;
            }

            if (DateTime.Now.DayOfWeek == DayOfWeek.Wednesday)
            {
                _formSchedule.ScheduleCollection.GetByName(_formSchedule.ScheduleCollection.SpecialScheduleName).Wednesday = true;
            }

            if (DateTime.Now.DayOfWeek == DayOfWeek.Thursday)
            {
                _formSchedule.ScheduleCollection.GetByName(_formSchedule.ScheduleCollection.SpecialScheduleName).Thursday = true;
            }

            if (DateTime.Now.DayOfWeek == DayOfWeek.Friday)
            {
                _formSchedule.ScheduleCollection.GetByName(_formSchedule.ScheduleCollection.SpecialScheduleName).Friday = true;
            }

            if (DateTime.Now.DayOfWeek == DayOfWeek.Saturday)
            {
                _formSchedule.ScheduleCollection.GetByName(_formSchedule.ScheduleCollection.SpecialScheduleName).Saturday = true;
            }

            if (DateTime.Now.DayOfWeek == DayOfWeek.Sunday)
            {
                _formSchedule.ScheduleCollection.GetByName(_formSchedule.ScheduleCollection.SpecialScheduleName).Sunday = true;
            }
        }
    }
}<|MERGE_RESOLUTION|>--- conflicted
+++ resolved
@@ -243,13 +243,8 @@
                         _log.DebugMode = false;
 
                         _config.Settings.Application.SetValueByKey("DebugMode", false);
-<<<<<<< HEAD
-
-                        if (!_config.Settings.Application.Save(_config.Settings, _fileSystem, _log))
-=======
                         
                         if (!_config.Settings.Application.Save(_config.Settings, _fileSystem))
->>>>>>> b08b7144
                         {
                             _screenCapture.ApplicationError = true;
                         }
@@ -540,16 +535,7 @@
                                 _config.Load(_screenCapture, _log);
                             }
 
-<<<<<<< HEAD
                             if (string.IsNullOrEmpty(activeWindowTitle))
-=======
-                            activeWindowTitle = activeWindowTitle.Trim();
-
-                            _config.Settings.User.SetValueByKey("ActiveWindowTitleCaptureCheck", true);
-                            _config.Settings.User.SetValueByKey("ActiveWindowTitleCaptureText", activeWindowTitle);
-
-                            if (!_config.Settings.User.Save(_config.Settings, _fileSystem))
->>>>>>> b08b7144
                             {
                                 _config.Settings.User.SetValueByKey("ActiveWindowTitleCaptureCheck", false);
 
@@ -562,10 +548,10 @@
                                 _config.Settings.User.SetValueByKey("ActiveWindowTitleCaptureCheck", true);
                                 _config.Settings.User.SetValueByKey("ActiveWindowTitleCaptureText", activeWindowTitle);
 
-                                if (!_config.Settings.User.Save(_config.Settings, _fileSystem, _log))
-                                {
-                                    _screenCapture.ApplicationError = true;
-                                }
+                            if (!_config.Settings.User.Save(_config.Settings, _fileSystem))
+                            {
+                                _screenCapture.ApplicationError = true;
+                            }
 
                                 checkBoxActiveWindowTitle.Checked = true;
                                 textBoxActiveWindowTitle.Text = activeWindowTitle;
@@ -573,15 +559,7 @@
                                 _screenCapture.ActiveWindowTitle = activeWindowTitle;
                             }
 
-<<<<<<< HEAD
-                            if (!_config.Settings.User.Save(_config.Settings, _fileSystem, _log))
-=======
-                            applicationFocus = applicationFocus.Trim();
-
-                            _config.Settings.User.SetValueByKey("ApplicationFocus", applicationFocus);
-
                             if (!_config.Settings.User.Save(_config.Settings, _fileSystem))
->>>>>>> b08b7144
                             {
                                 _screenCapture.ApplicationError = true;
                             }
@@ -609,7 +587,7 @@
 
                                     _config.Settings.User.SetValueByKey("ApplicationFocus", applicationFocus);
 
-                                    if (!_config.Settings.User.Save(_config.Settings, _fileSystem, _log))
+                                    if (!_config.Settings.User.Save(_config.Settings, _fileSystem))
                                     {
                                         _screenCapture.ApplicationError = true;
                                     }
@@ -647,10 +625,10 @@
                                 _config.Settings.User.SetValueByKey("ApplyScreenshotLabel", true);
                                 _config.Settings.User.SetValueByKey("ScreenshotLabel", label);
 
-                                if (!_config.Settings.User.Save(_config.Settings, _fileSystem, _log))
-                                {
-                                    _screenCapture.ApplicationError = true;
-                                }
+                            if (!_config.Settings.User.Save(_config.Settings, _fileSystem))
+                            {
+                                _screenCapture.ApplicationError = true;
+                            }
 
                                 checkBoxScreenshotLabel.Checked = true;
                                 comboBoxScreenshotLabel.Text = label;
@@ -672,29 +650,19 @@
                             numericUpDownApplicationFocusDelayBefore.Value = delayBefore;
                         }
 
-<<<<<<< HEAD
                         // -applicationFocusDelayAfter=x
                         if (Regex.IsMatch(arg, REGEX_COMMAND_LINE_APPLICATION_FOCUS_DELAY_AFTER))
-=======
-                        if (!_config.Settings.User.Save(_config.Settings, _fileSystem))
->>>>>>> b08b7144
                         {
                             int delayAfter = Convert.ToInt32(Regex.Match(arg, REGEX_COMMAND_LINE_APPLICATION_FOCUS_DELAY_AFTER).Groups["ApplicationFocusDelayAfter"].Value);
 
                             _config.Settings.User.SetValueByKey("ApplicationFocusDelayAfter", delayAfter);
 
-                            if (!_config.Settings.User.Save(_config.Settings, _fileSystem, _log))
+                            if (!_config.Settings.User.Save(_config.Settings, _fileSystem))
                             {
                                 _screenCapture.ApplicationError = true;
                             }
 
-<<<<<<< HEAD
                             numericUpDownApplicationFocusDelayAfter.Value = delayAfter;
-=======
-                        if (!_config.Settings.User.Save(_config.Settings, _fileSystem))
-                        {
-                            _screenCapture.ApplicationError = true;
->>>>>>> b08b7144
                         }
                     }
 
