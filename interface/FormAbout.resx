--- conflicted
+++ resolved
@@ -125,17 +125,7 @@
 https://autoscreen.sourceforge.io/
 
 GitHub Project Site
-<<<<<<< HEAD
 https://github.com/gavinkendall/autoscreen/</value>
-=======
-https://github.com/gavinkendall/autoscreen/
-
-Twitter
-https://twitter.com/autoscreen2
-
-YouTube Channel
-https://www.youtube.com/user/gavinkendall/</value>
->>>>>>> 1c30d14f
   </data>
   <data name="richTextBoxLicense.Text" xml:space="preserve">
     <value>Auto Screen Capture uses the GNU license. This means you can use the application for personal or commercial purposes, but it's provided "as is" so there is no warranty included and there is no support for it. The application is both free (as in free beer - it costs nothing for you to have a copy of it and you don't need to give me anything for it) and "free" (as in free speech because it's open source and you can view the source code on the project's website at any time if there are concerns about its functionality). You use my application at your own risk and I take no responsibility for how you use it. I may help you with it depending on how I feel at the time :)
@@ -330,11 +320,8 @@
   </data>
   <data name="richTextBoxChangelog.Text" xml:space="preserve">
     <value>Codename "Boombayah"
-<<<<<<< HEAD
 2.3.4.0    SFTP support.
-=======
 2.3.3.8    Screen now has Source (such as Graphics Card and Operating System), X, Y, Width, and Height. Removed "Resolution Ratio" option for better screen capture performance. Removed internal screen dictionary refresh from Windows because we now use X, Y, Width, and Height either from Graphics Card or from Operating System and these values can now be adjusted. Module tab page layout style changed to be multi-line. Refactored code to reduce usage of static classes and static variables for better memory management. Removed calls to GC Collect. Changed screen capture method. "Region Select / Auto Save" region is no longer created when application initialized. "Region Select / Auto Save" screenshots are now shown in all screenshot tabs.
->>>>>>> 1c30d14f
 2.3.3.7    Memory leak fix.
 2.3.3.6    Active Window Title text comparison includes type of match to use during text comparison. (January 1, 2021)
 2.3.3.5    Application Focus now has Delay Before and Delay After options. (December 7, 2020)
@@ -441,19 +428,8 @@
 Prototype
 0.0.0.1    The prototype that simply took screenshots at a defined interval which would run on a timer. (2007)</value>
   </data>
-<<<<<<< HEAD
-  <data name="richTextBoxDeveloper.Text" xml:space="preserve">
-    <value>Hi. I'm Gavin Kendall. I've been a professional software developer since 2004 and I work on Auto Screen Capture in my spare time (usually on the weekends) when I'm not watching Star Wars movies or playing my PlayStation. Please feel free to follow me on Twitter and subscribe to my YouTube channel.
-
-Twitter
-https://twitter.com/autoscreen2
-
-YouTube Channel
-https://www.youtube.com/user/gavinkendall/</value>
-=======
   <data name="richTextBoxWhatsNew.Text" xml:space="preserve">
     <value>Every screen has its own X, Y, Width, and Height values. The application no longer continually gets its display device information from Windows so you can now freely adjust the position and size for each screen.</value>
->>>>>>> 1c30d14f
   </data>
   <assembly alias="System.Drawing" name="System.Drawing, Version=4.0.0.0, Culture=neutral, PublicKeyToken=b03f5f7f11d50a3a" />
   <data name="$this.Icon" type="System.Drawing.Icon, System.Drawing" mimetype="application/x-microsoft.net.object.bytearray.base64">
