﻿<?xml version="1.0" encoding="utf-8"?>
<root>
  <!-- 
    Microsoft ResX Schema 
    
    Version 2.0
    
    The primary goals of this format is to allow a simple XML format 
    that is mostly human readable. The generation and parsing of the 
    various data types are done through the TypeConverter classes 
    associated with the data types.
    
    Example:
    
    ... ado.net/XML headers & schema ...
    <resheader name="resmimetype">text/microsoft-resx</resheader>
    <resheader name="version">2.0</resheader>
    <resheader name="reader">System.Resources.ResXResourceReader, System.Windows.Forms, ...</resheader>
    <resheader name="writer">System.Resources.ResXResourceWriter, System.Windows.Forms, ...</resheader>
    <data name="Name1"><value>this is my long string</value><comment>this is a comment</comment></data>
    <data name="Color1" type="System.Drawing.Color, System.Drawing">Blue</data>
    <data name="Bitmap1" mimetype="application/x-microsoft.net.object.binary.base64">
        <value>[base64 mime encoded serialized .NET Framework object]</value>
    </data>
    <data name="Icon1" type="System.Drawing.Icon, System.Drawing" mimetype="application/x-microsoft.net.object.bytearray.base64">
        <value>[base64 mime encoded string representing a byte array form of the .NET Framework object]</value>
        <comment>This is a comment</comment>
    </data>
                
    There are any number of "resheader" rows that contain simple 
    name/value pairs.
    
    Each data row contains a name, and value. The row also contains a 
    type or mimetype. Type corresponds to a .NET class that support 
    text/value conversion through the TypeConverter architecture. 
    Classes that don't support this are serialized and stored with the 
    mimetype set.
    
    The mimetype is used for serialized objects, and tells the 
    ResXResourceReader how to depersist the object. This is currently not 
    extensible. For a given mimetype the value must be set accordingly:
    
    Note - application/x-microsoft.net.object.binary.base64 is the format 
    that the ResXResourceWriter will generate, however the reader can 
    read any of the formats listed below.
    
    mimetype: application/x-microsoft.net.object.binary.base64
    value   : The object must be serialized with 
            : System.Runtime.Serialization.Formatters.Binary.BinaryFormatter
            : and then encoded with base64 encoding.
    
    mimetype: application/x-microsoft.net.object.soap.base64
    value   : The object must be serialized with 
            : System.Runtime.Serialization.Formatters.Soap.SoapFormatter
            : and then encoded with base64 encoding.

    mimetype: application/x-microsoft.net.object.bytearray.base64
    value   : The object must be serialized into a byte array 
            : using a System.ComponentModel.TypeConverter
            : and then encoded with base64 encoding.
    -->
  <xsd:schema id="root" xmlns="" xmlns:xsd="http://www.w3.org/2001/XMLSchema" xmlns:msdata="urn:schemas-microsoft-com:xml-msdata">
    <xsd:import namespace="http://www.w3.org/XML/1998/namespace" />
    <xsd:element name="root" msdata:IsDataSet="true">
      <xsd:complexType>
        <xsd:choice maxOccurs="unbounded">
          <xsd:element name="metadata">
            <xsd:complexType>
              <xsd:sequence>
                <xsd:element name="value" type="xsd:string" minOccurs="0" />
              </xsd:sequence>
              <xsd:attribute name="name" use="required" type="xsd:string" />
              <xsd:attribute name="type" type="xsd:string" />
              <xsd:attribute name="mimetype" type="xsd:string" />
              <xsd:attribute ref="xml:space" />
            </xsd:complexType>
          </xsd:element>
          <xsd:element name="assembly">
            <xsd:complexType>
              <xsd:attribute name="alias" type="xsd:string" />
              <xsd:attribute name="name" type="xsd:string" />
            </xsd:complexType>
          </xsd:element>
          <xsd:element name="data">
            <xsd:complexType>
              <xsd:sequence>
                <xsd:element name="value" type="xsd:string" minOccurs="0" msdata:Ordinal="1" />
                <xsd:element name="comment" type="xsd:string" minOccurs="0" msdata:Ordinal="2" />
              </xsd:sequence>
              <xsd:attribute name="name" type="xsd:string" use="required" msdata:Ordinal="1" />
              <xsd:attribute name="type" type="xsd:string" msdata:Ordinal="3" />
              <xsd:attribute name="mimetype" type="xsd:string" msdata:Ordinal="4" />
              <xsd:attribute ref="xml:space" />
            </xsd:complexType>
          </xsd:element>
          <xsd:element name="resheader">
            <xsd:complexType>
              <xsd:sequence>
                <xsd:element name="value" type="xsd:string" minOccurs="0" msdata:Ordinal="1" />
              </xsd:sequence>
              <xsd:attribute name="name" type="xsd:string" use="required" />
            </xsd:complexType>
          </xsd:element>
        </xsd:choice>
      </xsd:complexType>
    </xsd:element>
  </xsd:schema>
  <resheader name="resmimetype">
    <value>text/microsoft-resx</value>
  </resheader>
  <resheader name="version">
    <value>2.0</value>
  </resheader>
  <resheader name="reader">
    <value>System.Resources.ResXResourceReader, System.Windows.Forms, Version=4.0.0.0, Culture=neutral, PublicKeyToken=b77a5c561934e089</value>
  </resheader>
  <resheader name="writer">
    <value>System.Resources.ResXResourceWriter, System.Windows.Forms, Version=4.0.0.0, Culture=neutral, PublicKeyToken=b77a5c561934e089</value>
  </resheader>
  <data name="richTextBoxDeveloper.Text" xml:space="preserve">
<<<<<<< HEAD
    <value>Auto Screen Capture 2.3.4.0 ("Boombayah")
=======
    <value>Auto Screen Capture 2.3.3.5 ("Boombayah")
>>>>>>> d1bdacd0
Developed by Gavin Kendall (2008 - 2020)

SourceForge Project Site
https://autoscreen.sourceforge.io/

GitHub Project Site
https://github.com/gavinkendall/autoscreen/

Twitter
https://twitter.com/autoscreen2

YouTube Channel
https://www.youtube.com/user/gavinkendall/</value>
  </data>
  <data name="richTextBoxLicense.Text" xml:space="preserve">
    <value>GNU GENERAL PUBLIC LICENSE
Version 3, 29 June 2007

Copyright © 2007 Free Software Foundation, Inc. &lt;https://fsf.org/&gt;

Everyone is permitted to copy and distribute verbatim copies of this license document, but changing it is not allowed.

Preamble
The GNU General Public License is a free, copyleft license for software and other kinds of works.

The licenses for most software and other practical works are designed to take away your freedom to share and change the works. By contrast, the GNU General Public License is intended to guarantee your freedom to share and change all versions of a program--to make sure it remains free software for all its users. We, the Free Software Foundation, use the GNU General Public License for most of our software; it applies also to any other work released this way by its authors. You can apply it to your programs, too.

When we speak of free software, we are referring to freedom, not price. Our General Public Licenses are designed to make sure that you have the freedom to distribute copies of free software (and charge for them if you wish), that you receive source code or can get it if you want it, that you can change the software or use pieces of it in new free programs, and that you know you can do these things.

To protect your rights, we need to prevent others from denying you these rights or asking you to surrender the rights. Therefore, you have certain responsibilities if you distribute copies of the software, or if you modify it: responsibilities to respect the freedom of others.

For example, if you distribute copies of such a program, whether gratis or for a fee, you must pass on to the recipients the same freedoms that you received. You must make sure that they, too, receive or can get the source code. And you must show them these terms so they know their rights.

Developers that use the GNU GPL protect your rights with two steps: (1) assert copyright on the software, and (2) offer you this License giving you legal permission to copy, distribute and/or modify it.

For the developers' and authors' protection, the GPL clearly explains that there is no warranty for this free software. For both users' and authors' sake, the GPL requires that modified versions be marked as changed, so that their problems will not be attributed erroneously to authors of previous versions.

Some devices are designed to deny users access to install or run modified versions of the software inside them, although the manufacturer can do so. This is fundamentally incompatible with the aim of protecting users' freedom to change the software. The systematic pattern of such abuse occurs in the area of products for individuals to use, which is precisely where it is most unacceptable. Therefore, we have designed this version of the GPL to prohibit the practice for those products. If such problems arise substantially in other domains, we stand ready to extend this provision to those domains in future versions of the GPL, as needed to protect the freedom of users.

Finally, every program is threatened constantly by software patents. States should not allow patents to restrict development and use of software on general-purpose computers, but in those that do, we wish to avoid the special danger that patents applied to a free program could make it effectively proprietary. To prevent this, the GPL assures that patents cannot be used to render the program non-free.

The precise terms and conditions for copying, distribution and modification follow.

TERMS AND CONDITIONS
0. Definitions.
“This License” refers to version 3 of the GNU General Public License.

“Copyright” also means copyright-like laws that apply to other kinds of works, such as semiconductor masks.

“The Program” refers to any copyrightable work licensed under this License. Each licensee is addressed as “you”. “Licensees” and “recipients” may be individuals or organizations.

To “modify” a work means to copy from or adapt all or part of the work in a fashion requiring copyright permission, other than the making of an exact copy. The resulting work is called a “modified version” of the earlier work or a work “based on” the earlier work.

A “covered work” means either the unmodified Program or a work based on the Program.

To “propagate” a work means to do anything with it that, without permission, would make you directly or secondarily liable for infringement under applicable copyright law, except executing it on a computer or modifying a private copy. Propagation includes copying, distribution (with or without modification), making available to the public, and in some countries other activities as well.

To “convey” a work means any kind of propagation that enables other parties to make or receive copies. Mere interaction with a user through a computer network, with no transfer of a copy, is not conveying.

An interactive user interface displays “Appropriate Legal Notices” to the extent that it includes a convenient and prominently visible feature that (1) displays an appropriate copyright notice, and (2) tells the user that there is no warranty for the work (except to the extent that warranties are provided), that licensees may convey the work under this License, and how to view a copy of this License. If the interface presents a list of user commands or options, such as a menu, a prominent item in the list meets this criterion.

1. Source Code.
The “source code” for a work means the preferred form of the work for making modifications to it. “Object code” means any non-source form of a work.

A “Standard Interface” means an interface that either is an official standard defined by a recognized standards body, or, in the case of interfaces specified for a particular programming language, one that is widely used among developers working in that language.

The “System Libraries” of an executable work include anything, other than the work as a whole, that (a) is included in the normal form of packaging a Major Component, but which is not part of that Major Component, and (b) serves only to enable use of the work with that Major Component, or to implement a Standard Interface for which an implementation is available to the public in source code form. A “Major Component”, in this context, means a major essential component (kernel, window system, and so on) of the specific operating system (if any) on which the executable work runs, or a compiler used to produce the work, or an object code interpreter used to run it.

The “Corresponding Source” for a work in object code form means all the source code needed to generate, install, and (for an executable work) run the object code and to modify the work, including scripts to control those activities. However, it does not include the work's System Libraries, or general-purpose tools or generally available free programs which are used unmodified in performing those activities but which are not part of the work. For example, Corresponding Source includes interface definition files associated with source files for the work, and the source code for shared libraries and dynamically linked subprograms that the work is specifically designed to require, such as by intimate data communication or control flow between those subprograms and other parts of the work.

The Corresponding Source need not include anything that users can regenerate automatically from other parts of the Corresponding Source.

The Corresponding Source for a work in source code form is that same work.

2. Basic Permissions.
All rights granted under this License are granted for the term of copyright on the Program, and are irrevocable provided the stated conditions are met. This License explicitly affirms your unlimited permission to run the unmodified Program. The output from running a covered work is covered by this License only if the output, given its content, constitutes a covered work. This License acknowledges your rights of fair use or other equivalent, as provided by copyright law.

You may make, run and propagate covered works that you do not convey, without conditions so long as your license otherwise remains in force. You may convey covered works to others for the sole purpose of having them make modifications exclusively for you, or provide you with facilities for running those works, provided that you comply with the terms of this License in conveying all material for which you do not control copyright. Those thus making or running the covered works for you must do so exclusively on your behalf, under your direction and control, on terms that prohibit them from making any copies of your copyrighted material outside their relationship with you.

Conveying under any other circumstances is permitted solely under the conditions stated below. Sublicensing is not allowed; section 10 makes it unnecessary.

3. Protecting Users' Legal Rights From Anti-Circumvention Law.
No covered work shall be deemed part of an effective technological measure under any applicable law fulfilling obligations under article 11 of the WIPO copyright treaty adopted on 20 December 1996, or similar laws prohibiting or restricting circumvention of such measures.

When you convey a covered work, you waive any legal power to forbid circumvention of technological measures to the extent such circumvention is effected by exercising rights under this License with respect to the covered work, and you disclaim any intention to limit operation or modification of the work as a means of enforcing, against the work's users, your or third parties' legal rights to forbid circumvention of technological measures.

4. Conveying Verbatim Copies.
You may convey verbatim copies of the Program's source code as you receive it, in any medium, provided that you conspicuously and appropriately publish on each copy an appropriate copyright notice; keep intact all notices stating that this License and any non-permissive terms added in accord with section 7 apply to the code; keep intact all notices of the absence of any warranty; and give all recipients a copy of this License along with the Program.

You may charge any price or no price for each copy that you convey, and you may offer support or warranty protection for a fee.

5. Conveying Modified Source Versions.
You may convey a work based on the Program, or the modifications to produce it from the Program, in the form of source code under the terms of section 4, provided that you also meet all of these conditions:

a) The work must carry prominent notices stating that you modified it, and giving a relevant date.
b) The work must carry prominent notices stating that it is released under this License and any conditions added under section 7. This requirement modifies the requirement in section 4 to “keep intact all notices”.
c) You must license the entire work, as a whole, under this License to anyone who comes into possession of a copy. This License will therefore apply, along with any applicable section 7 additional terms, to the whole of the work, and all its parts, regardless of how they are packaged. This License gives no permission to license the work in any other way, but it does not invalidate such permission if you have separately received it.
d) If the work has interactive user interfaces, each must display Appropriate Legal Notices; however, if the Program has interactive interfaces that do not display Appropriate Legal Notices, your work need not make them do so.
A compilation of a covered work with other separate and independent works, which are not by their nature extensions of the covered work, and which are not combined with it such as to form a larger program, in or on a volume of a storage or distribution medium, is called an “aggregate” if the compilation and its resulting copyright are not used to limit the access or legal rights of the compilation's users beyond what the individual works permit. Inclusion of a covered work in an aggregate does not cause this License to apply to the other parts of the aggregate.

6. Conveying Non-Source Forms.
You may convey a covered work in object code form under the terms of sections 4 and 5, provided that you also convey the machine-readable Corresponding Source under the terms of this License, in one of these ways:

a) Convey the object code in, or embodied in, a physical product (including a physical distribution medium), accompanied by the Corresponding Source fixed on a durable physical medium customarily used for software interchange.
b) Convey the object code in, or embodied in, a physical product (including a physical distribution medium), accompanied by a written offer, valid for at least three years and valid for as long as you offer spare parts or customer support for that product model, to give anyone who possesses the object code either (1) a copy of the Corresponding Source for all the software in the product that is covered by this License, on a durable physical medium customarily used for software interchange, for a price no more than your reasonable cost of physically performing this conveying of source, or (2) access to copy the Corresponding Source from a network server at no charge.
c) Convey individual copies of the object code with a copy of the written offer to provide the Corresponding Source. This alternative is allowed only occasionally and noncommercially, and only if you received the object code with such an offer, in accord with subsection 6b.
d) Convey the object code by offering access from a designated place (gratis or for a charge), and offer equivalent access to the Corresponding Source in the same way through the same place at no further charge. You need not require recipients to copy the Corresponding Source along with the object code. If the place to copy the object code is a network server, the Corresponding Source may be on a different server (operated by you or a third party) that supports equivalent copying facilities, provided you maintain clear directions next to the object code saying where to find the Corresponding Source. Regardless of what server hosts the Corresponding Source, you remain obligated to ensure that it is available for as long as needed to satisfy these requirements.
e) Convey the object code using peer-to-peer transmission, provided you inform other peers where the object code and Corresponding Source of the work are being offered to the general public at no charge under subsection 6d.
A separable portion of the object code, whose source code is excluded from the Corresponding Source as a System Library, need not be included in conveying the object code work.

A “User Product” is either (1) a “consumer product”, which means any tangible personal property which is normally used for personal, family, or household purposes, or (2) anything designed or sold for incorporation into a dwelling. In determining whether a product is a consumer product, doubtful cases shall be resolved in favor of coverage. For a particular product received by a particular user, “normally used” refers to a typical or common use of that class of product, regardless of the status of the particular user or of the way in which the particular user actually uses, or expects or is expected to use, the product. A product is a consumer product regardless of whether the product has substantial commercial, industrial or non-consumer uses, unless such uses represent the only significant mode of use of the product.

“Installation Information” for a User Product means any methods, procedures, authorization keys, or other information required to install and execute modified versions of a covered work in that User Product from a modified version of its Corresponding Source. The information must suffice to ensure that the continued functioning of the modified object code is in no case prevented or interfered with solely because modification has been made.

If you convey an object code work under this section in, or with, or specifically for use in, a User Product, and the conveying occurs as part of a transaction in which the right of possession and use of the User Product is transferred to the recipient in perpetuity or for a fixed term (regardless of how the transaction is characterized), the Corresponding Source conveyed under this section must be accompanied by the Installation Information. But this requirement does not apply if neither you nor any third party retains the ability to install modified object code on the User Product (for example, the work has been installed in ROM).

The requirement to provide Installation Information does not include a requirement to continue to provide support service, warranty, or updates for a work that has been modified or installed by the recipient, or for the User Product in which it has been modified or installed. Access to a network may be denied when the modification itself materially and adversely affects the operation of the network or violates the rules and protocols for communication across the network.

Corresponding Source conveyed, and Installation Information provided, in accord with this section must be in a format that is publicly documented (and with an implementation available to the public in source code form), and must require no special password or key for unpacking, reading or copying.

7. Additional Terms.
“Additional permissions” are terms that supplement the terms of this License by making exceptions from one or more of its conditions. Additional permissions that are applicable to the entire Program shall be treated as though they were included in this License, to the extent that they are valid under applicable law. If additional permissions apply only to part of the Program, that part may be used separately under those permissions, but the entire Program remains governed by this License without regard to the additional permissions.

When you convey a copy of a covered work, you may at your option remove any additional permissions from that copy, or from any part of it. (Additional permissions may be written to require their own removal in certain cases when you modify the work.) You may place additional permissions on material, added by you to a covered work, for which you have or can give appropriate copyright permission.

Notwithstanding any other provision of this License, for material you add to a covered work, you may (if authorized by the copyright holders of that material) supplement the terms of this License with terms:

a) Disclaiming warranty or limiting liability differently from the terms of sections 15 and 16 of this License; or
b) Requiring preservation of specified reasonable legal notices or author attributions in that material or in the Appropriate Legal Notices displayed by works containing it; or
c) Prohibiting misrepresentation of the origin of that material, or requiring that modified versions of such material be marked in reasonable ways as different from the original version; or
d) Limiting the use for publicity purposes of names of licensors or authors of the material; or
e) Declining to grant rights under trademark law for use of some trade names, trademarks, or service marks; or
f) Requiring indemnification of licensors and authors of that material by anyone who conveys the material (or modified versions of it) with contractual assumptions of liability to the recipient, for any liability that these contractual assumptions directly impose on those licensors and authors.
All other non-permissive additional terms are considered “further restrictions” within the meaning of section 10. If the Program as you received it, or any part of it, contains a notice stating that it is governed by this License along with a term that is a further restriction, you may remove that term. If a license document contains a further restriction but permits relicensing or conveying under this License, you may add to a covered work material governed by the terms of that license document, provided that the further restriction does not survive such relicensing or conveying.

If you add terms to a covered work in accord with this section, you must place, in the relevant source files, a statement of the additional terms that apply to those files, or a notice indicating where to find the applicable terms.

Additional terms, permissive or non-permissive, may be stated in the form of a separately written license, or stated as exceptions; the above requirements apply either way.

8. Termination.
You may not propagate or modify a covered work except as expressly provided under this License. Any attempt otherwise to propagate or modify it is void, and will automatically terminate your rights under this License (including any patent licenses granted under the third paragraph of section 11).

However, if you cease all violation of this License, then your license from a particular copyright holder is reinstated (a) provisionally, unless and until the copyright holder explicitly and finally terminates your license, and (b) permanently, if the copyright holder fails to notify you of the violation by some reasonable means prior to 60 days after the cessation.

Moreover, your license from a particular copyright holder is reinstated permanently if the copyright holder notifies you of the violation by some reasonable means, this is the first time you have received notice of violation of this License (for any work) from that copyright holder, and you cure the violation prior to 30 days after your receipt of the notice.

Termination of your rights under this section does not terminate the licenses of parties who have received copies or rights from you under this License. If your rights have been terminated and not permanently reinstated, you do not qualify to receive new licenses for the same material under section 10.

9. Acceptance Not Required for Having Copies.
You are not required to accept this License in order to receive or run a copy of the Program. Ancillary propagation of a covered work occurring solely as a consequence of using peer-to-peer transmission to receive a copy likewise does not require acceptance. However, nothing other than this License grants you permission to propagate or modify any covered work. These actions infringe copyright if you do not accept this License. Therefore, by modifying or propagating a covered work, you indicate your acceptance of this License to do so.

10. Automatic Licensing of Downstream Recipients.
Each time you convey a covered work, the recipient automatically receives a license from the original licensors, to run, modify and propagate that work, subject to this License. You are not responsible for enforcing compliance by third parties with this License.

An “entity transaction” is a transaction transferring control of an organization, or substantially all assets of one, or subdividing an organization, or merging organizations. If propagation of a covered work results from an entity transaction, each party to that transaction who receives a copy of the work also receives whatever licenses to the work the party's predecessor in interest had or could give under the previous paragraph, plus a right to possession of the Corresponding Source of the work from the predecessor in interest, if the predecessor has it or can get it with reasonable efforts.

You may not impose any further restrictions on the exercise of the rights granted or affirmed under this License. For example, you may not impose a license fee, royalty, or other charge for exercise of rights granted under this License, and you may not initiate litigation (including a cross-claim or counterclaim in a lawsuit) alleging that any patent claim is infringed by making, using, selling, offering for sale, or importing the Program or any portion of it.

11. Patents.
A “contributor” is a copyright holder who authorizes use under this License of the Program or a work on which the Program is based. The work thus licensed is called the contributor's “contributor version”.

A contributor's “essential patent claims” are all patent claims owned or controlled by the contributor, whether already acquired or hereafter acquired, that would be infringed by some manner, permitted by this License, of making, using, or selling its contributor version, but do not include claims that would be infringed only as a consequence of further modification of the contributor version. For purposes of this definition, “control” includes the right to grant patent sublicenses in a manner consistent with the requirements of this License.

Each contributor grants you a non-exclusive, worldwide, royalty-free patent license under the contributor's essential patent claims, to make, use, sell, offer for sale, import and otherwise run, modify and propagate the contents of its contributor version.

In the following three paragraphs, a “patent license” is any express agreement or commitment, however denominated, not to enforce a patent (such as an express permission to practice a patent or covenant not to sue for patent infringement). To “grant” such a patent license to a party means to make such an agreement or commitment not to enforce a patent against the party.

If you convey a covered work, knowingly relying on a patent license, and the Corresponding Source of the work is not available for anyone to copy, free of charge and under the terms of this License, through a publicly available network server or other readily accessible means, then you must either (1) cause the Corresponding Source to be so available, or (2) arrange to deprive yourself of the benefit of the patent license for this particular work, or (3) arrange, in a manner consistent with the requirements of this License, to extend the patent license to downstream recipients. “Knowingly relying” means you have actual knowledge that, but for the patent license, your conveying the covered work in a country, or your recipient's use of the covered work in a country, would infringe one or more identifiable patents in that country that you have reason to believe are valid.

If, pursuant to or in connection with a single transaction or arrangement, you convey, or propagate by procuring conveyance of, a covered work, and grant a patent license to some of the parties receiving the covered work authorizing them to use, propagate, modify or convey a specific copy of the covered work, then the patent license you grant is automatically extended to all recipients of the covered work and works based on it.

A patent license is “discriminatory” if it does not include within the scope of its coverage, prohibits the exercise of, or is conditioned on the non-exercise of one or more of the rights that are specifically granted under this License. You may not convey a covered work if you are a party to an arrangement with a third party that is in the business of distributing software, under which you make payment to the third party based on the extent of your activity of conveying the work, and under which the third party grants, to any of the parties who would receive the covered work from you, a discriminatory patent license (a) in connection with copies of the covered work conveyed by you (or copies made from those copies), or (b) primarily for and in connection with specific products or compilations that contain the covered work, unless you entered into that arrangement, or that patent license was granted, prior to 28 March 2007.

Nothing in this License shall be construed as excluding or limiting any implied license or other defenses to infringement that may otherwise be available to you under applicable patent law.

12. No Surrender of Others' Freedom.
If conditions are imposed on you (whether by court order, agreement or otherwise) that contradict the conditions of this License, they do not excuse you from the conditions of this License. If you cannot convey a covered work so as to satisfy simultaneously your obligations under this License and any other pertinent obligations, then as a consequence you may not convey it at all. For example, if you agree to terms that obligate you to collect a royalty for further conveying from those to whom you convey the Program, the only way you could satisfy both those terms and this License would be to refrain entirely from conveying the Program.

13. Use with the GNU Affero General Public License.
Notwithstanding any other provision of this License, you have permission to link or combine any covered work with a work licensed under version 3 of the GNU Affero General Public License into a single combined work, and to convey the resulting work. The terms of this License will continue to apply to the part which is the covered work, but the special requirements of the GNU Affero General Public License, section 13, concerning interaction through a network will apply to the combination as such.

14. Revised Versions of this License.
The Free Software Foundation may publish revised and/or new versions of the GNU General Public License from time to time. Such new versions will be similar in spirit to the present version, but may differ in detail to address new problems or concerns.

Each version is given a distinguishing version number. If the Program specifies that a certain numbered version of the GNU General Public License “or any later version” applies to it, you have the option of following the terms and conditions either of that numbered version or of any later version published by the Free Software Foundation. If the Program does not specify a version number of the GNU General Public License, you may choose any version ever published by the Free Software Foundation.

If the Program specifies that a proxy can decide which future versions of the GNU General Public License can be used, that proxy's public statement of acceptance of a version permanently authorizes you to choose that version for the Program.

Later license versions may give you additional or different permissions. However, no additional obligations are imposed on any author or copyright holder as a result of your choosing to follow a later version.

15. Disclaimer of Warranty.
THERE IS NO WARRANTY FOR THE PROGRAM, TO THE EXTENT PERMITTED BY APPLICABLE LAW. EXCEPT WHEN OTHERWISE STATED IN WRITING THE COPYRIGHT HOLDERS AND/OR OTHER PARTIES PROVIDE THE PROGRAM “AS IS” WITHOUT WARRANTY OF ANY KIND, EITHER EXPRESSED OR IMPLIED, INCLUDING, BUT NOT LIMITED TO, THE IMPLIED WARRANTIES OF MERCHANTABILITY AND FITNESS FOR A PARTICULAR PURPOSE. THE ENTIRE RISK AS TO THE QUALITY AND PERFORMANCE OF THE PROGRAM IS WITH YOU. SHOULD THE PROGRAM PROVE DEFECTIVE, YOU ASSUME THE COST OF ALL NECESSARY SERVICING, REPAIR OR CORRECTION.

16. Limitation of Liability.
IN NO EVENT UNLESS REQUIRED BY APPLICABLE LAW OR AGREED TO IN WRITING WILL ANY COPYRIGHT HOLDER, OR ANY OTHER PARTY WHO MODIFIES AND/OR CONVEYS THE PROGRAM AS PERMITTED ABOVE, BE LIABLE TO YOU FOR DAMAGES, INCLUDING ANY GENERAL, SPECIAL, INCIDENTAL OR CONSEQUENTIAL DAMAGES ARISING OUT OF THE USE OR INABILITY TO USE THE PROGRAM (INCLUDING BUT NOT LIMITED TO LOSS OF DATA OR DATA BEING RENDERED INACCURATE OR LOSSES SUSTAINED BY YOU OR THIRD PARTIES OR A FAILURE OF THE PROGRAM TO OPERATE WITH ANY OTHER PROGRAMS), EVEN IF SUCH HOLDER OR OTHER PARTY HAS BEEN ADVISED OF THE POSSIBILITY OF SUCH DAMAGES.

17. Interpretation of Sections 15 and 16.
If the disclaimer of warranty and limitation of liability provided above cannot be given local legal effect according to their terms, reviewing courts shall apply local law that most closely approximates an absolute waiver of all civil liability in connection with the Program, unless a warranty or assumption of liability accompanies a copy of the Program in return for a fee.

END OF TERMS AND CONDITIONS</value>
  </data>
  <data name="richTextBoxChangelog.Text" xml:space="preserve">
    <value>Codename "Boombayah"
<<<<<<< HEAD
2.3.4.0    SFTP support.
2.3.3.4    Bug fix to saving of file when adding screenshot to collection.
=======
2.3.3.5    Application Focus now has Delay Before and Delay After options.
2.3.3.4    A bug fix for saving of file when adding screenshot to collection.
>>>>>>> d1bdacd0
2.3.3.3    An internal list of image hash values are stored when emailing screenshots so we do not email duplicate images.
2.3.3.2    Can now run an Editor without arguments or without %filepath% tag when using Run Editor trigger action. Includes changes to version collection, change to how Application Focus behaves when application not found (so now adds the application to the process list regardless), and bug fix applied to threads.
2.3.3.1    New command line arguments -activeWindowTitle, -applicationFocus, and -label.
2.3.3.0    Application Focus moved from Screen to Setup. Fixed Application Focus bug with Active Window Title. Renamed user setting keys. New method for capturing device display resolution.
2.3.2.9    Application Focus implemented for Screen.
2.3.2.8    Changelog added to About Auto Screen Capture window. Fixed bug with hidden system tray icon so no notification balloon appears when system tray icon is hidden.
2.3.2.7    Quarter Year tag implemented so you can have %quarteryear% return "3" if we're currently in the third quarter of the current year.
2.3.2.6    "Time of Day" Tag is now "Time Range" Tag with Macro 1, Macro 2, Macro 3, and Macro 4 to replace morning, afternoon, evening, and "Evening extends to next morning" fields. Also implemented "Day/Time" Trigger.
2.3.2.5    Macro tag expressions can now parse date time formats such as yyyy-MM-dd and HH-mm-ss-fff (especially useful for the %yesterday% macro tag).
2.3.2.4    ListboxScreenshots sorted.
2.3.2.3    Information Window renamed to Show Screen Capture Status
2.3.2.2    Information Window implemented.
2.3.2.1    Fixed bug with inactive schedules that should not perform any actions when inactive.
2.3.2.0    Region Select Auto Save region is created if the regions.xml file is not found so you can view screenshots taken with Region Select Auto Save.
2.3.1.9    Schedules can now have their own interval set for them separate from the main interval. Also fixed bug with screen capture duration info.
2.3.1.8    Region Select implemented for Regions.
2.3.1.7    OptimizeScreenCapture implemented.
2.3.1.6    Region Select Edit implemented and fixed bug with ViewId for new Screens and Regions.
2.3.1.5    Region Select / Auto Save implemented.
2.3.1.4    ExitOnError set to True by default.
2.3.1.3    Fixed bug with new Editor throwing null reference exception on changing its properties because Notes was null.
2.3.1.2    Snagit Editor introduced as a new default image editor if available.
2.3.1.1    ActiveWindowTitleLengthLimit application setting implemented.
2.3.1.0    Truncates long file paths.
2.3.0.9    Removed font changes for DPI Awareness.
2.3.0.8    Fixed DPI Awareness OS Version check.
2.3.0.7    Fixed bug with a timed Trigger that needed to reset the timer when changing the screen capture interval.
2.3.0.6    Fixed interface issues with Windows 10 DPI scaling.
2.3.0.5    Fixed bug with upgrade path. Changed target profile to be .NET 4 instead of .NET Client 4.
2.3.0.4    StopOnLowDiskError setting implemented.
2.3.0.3    Fixed bug when creating a new Trigger.
2.3.0.2    Keyboard Shortcuts implemented.
2.3.0.1    Fixed bug with FilenameLengthLimit application setting.
2.3.0.0    Faster startup, commands can be issued to a running instance, multiple schedules, more trigger conditions and trigger actions, and help tips in the help bar.

Codename "Dalek"
2.2.5.0    A version that was never released. This was to make startup speed faster but major features implemented for the application (such as Schedules and controlling a running instance of the application from the command line) deserved 2.2.5.0 to become 2.3.0.0! Boombayah!
2.2.4.6    System tray icon turns green when screen capture session is running. Tags are now user-defined and have their own module.
2.2.3.2    Apply Label fixed to show labels whenever the system tray icon menu is opened.
2.2.3.1    Apply Label is made invisible when screen capture session is locked. Fixed bug with parsing command line arguments.
2.2.3.0    Apply Label system tray icon menu lists available labels.
2.2.2.9    Double-click system tray icon to show or hide interface. Fixed issue with having backslash characters in name and any invalid Windows characters in path.
2.2.2.8    Fixed an issue with displaying a screenshot preview.
2.2.2.7    Make sure we do not check the drive information if the path is a shared network path.
2.2.2.6    Fixed upgrade system. For real this time.
2.2.2.5    Fixed bug with upgrade system.
2.2.2.4    Macro tags %machine% and %user% can now be used in folder paths and all paths of the autoscreen.conf file.
2.2.2.3    Moved default location of autoscreen.conf file.
2.2.2.2    Fixed bug with passphrase hash that was being hashed through old version detection by accident.
2.2.2.1    Fixed a few bugs.
2.2.2.0    Completed work on Email Screenshot. Also included EmailScreenshot action for Triggers and added confirmation dialog boxes when emailing a screenshot from the interface and removing a screen or region. Email icon image added to Email button.
2.2.1.2    Fixed a bug with saving passphrase and hiding system tray icon during command line execution.
2.2.1.1    You can now add Batch Scripts, PowerShell Scripts, and any type of file for an Editor. Also removed the "Show system tray icon" option.
2.2.1.0    Logging is now an application setting and DebugMode has become verbose logging. I've also fixed a few issues when running -config from the command line.
2.2.0.22   Fixed scheduled start time when running from command line.
2.2.0.21   Configure drop down menu implemented.
2.2.0.20   Tab pages now auto-scroll.
2.2.0.19   Fixing system tray icon messages when mouse hovers over icon during maintenance. Also attempting to fix bug with collection being modified when browsing screenshots.
2.2.0.18   Performance improvements when saving screenshot references to screenshots.xml file.
2.2.0.17   Replaced -lock command line argument with -passphrase and added logic around hashing the passphrase given from the command line.
2.2.0.16   Maintenance timer is turned on when interface is hidden and turned off when interface is shown.
2.2.0.15   Strip out backslash if it's in the active window title.
2.2.0.14   Introduced a new tag that gets the title of the active window. Also added a new method method in MacroParser that strips away characters that are invalid in Windows filenames (except for the backslash character since we use that for the directory path).
2.2.0.13   Fixed null reference error when multiple application instances are started.
2.2.0.12   Fixed bug with JPEG quality.
2.2.0.11   The %screen% tag has been re-introduced to represent the screen number. Fixed bug with taskbar not being captured. Fixed bug with JPEG quality and resolution ratio.
2.2.0.10   Fixed bug with count value when display is not available.
2.2.0.9    Fixed upgrade path from older versions.
2.2.0.8    New macro tags for getting the name of the currently logged in user and the name of the machine being used.
2.2.0.7    Process Name introduced. Can now filter by an application's process name. Fixed upgrade path from old versions. Removed -debug command line argument. ScreenCapture Count is now reduced whenever there is no image available to capture or active window title is empty to hopefully make the count more accurate when using the count tag. Logging removed in TakeScreenshot and ScreenCapture Save methods to save on disk space when DebugMode enabled.
2.2.0.6    An existing label can now be selected from a drop down list of available labels and applying a label to each screenshot is now determined by a checkbox value.
2.2.0.5    Old screenshots are deleted and unsaved screenshots are saved within the same timer.
2.2.0.4    Expanded scope of lock around screenshot list.
2.2.0.3    Active window title is retrieved earlier for less chance in having different titles in different screenshot objects despite being in the same screen capture cycle. Some code cleanup. Documentation being added. Fixed a racing condition issue with KeepScreenshotsForDays and Save in ScreenshotCollection.
2.2.0.2    Application no longer stops current screen capture session if the directory root does not exist or the drive is not ready. This ensures that the current screen capture session will continue even if the drive being referenced is not available for some reason. Useful if you usually save screen images to an external drive but then disconnect from it and want to continue using the laptop's internal drive. Reintroduced the thread for saving screenshots and the lock on xDoc.
2.2.0.1    Fixed bug with empty window title which resulted in image files remaining after cleanup.
2.2.0.0    Support for unlimited number of screens. This was a huge release with the most commits ever in the application's history.

Codename "Clara"
2.1.8.2    The last version in the 2.1 "Macro" series. This includes the large user.xml file fix (2.1.7.9), "the handle is invalid" fix when Windows is locked (2.1.8.0), and the removal of the "start when Windows starts" feature (2.1.8.1); because anti-virus software falsely flags the application as a virus if we do that.</value>
  </data>
  <assembly alias="System.Drawing" name="System.Drawing, Version=4.0.0.0, Culture=neutral, PublicKeyToken=b03f5f7f11d50a3a" />
  <data name="$this.Icon" type="System.Drawing.Icon, System.Drawing" mimetype="application/x-microsoft.net.object.bytearray.base64">
    <value>
        AAABAAEAQEAAAAEAIAAoQAAAFgAAACgAAABAAAAAgAAAAAEAIAAAAAAAAAAAAAAAAAAAAAAAAAAAAAAA
        AAA9LQDckmYA7YZdAO2GXQDthl0A7YZdAO2GXQDthl0A7YZdAO2GXQDthl0A7YZdAO2GXQDthl0A7YZd
        AO2GXQDthl0A7YZdAO2GXQDthl0A7YZdAO2GXQDthl0A7YZdAO2GXQDthl0A7YZdAO2GXQDthl0A7YZd
        AO2JXwDtgFIA7QoYEu0Aho/tAJCU7QCOlO0AjpTtAI6U7QCOlO0AjpTtAI6U7QCOlO0AjpTtAI6U7QCO
        lO0AjpTtAI6U7QCOlO0AjpTtAI6U7QCOlO0AjpTtAI6U7QCOlO0AjpTtAI6U7QCOlO0AjpTtAI6U7QCO
        lO0AjpTtAI6U7QCUlu0AY2jcc08A8/+9AP/7rwD/+68A//uvAP/7rwD/+68A//uvAP/7rwD/+68A//uv
        AP/7rwD/+68A//uvAP/7rwD/+68A//uvAP/7rwD/+68A//uvAP/7rwD/+68A//uvAP/7rwD/+68A//uv
        AP/7rwD/+68A//uvAP/7rwD//7QA/+2bAP8WMCH/APr//wD///8A////AP///wD///8A////AP///wD/
        //8A////AP///wD///8A////AP///wD///8A////AP///wD///8A////AP///wD///8A////AP///wD/
        //8A////AP///wD///8A////AP///wD///8A////ALS782xMAO36rwD/6KIA/+iiAP/oogD/6KIA/+ii
        AP/oogD/6KIA/+iiAP/oogD/6KIA/+iiAP/oogD/6KIA/+iiAP/oogD/6KIA/+iiAP/oogD/6KIA/+ii
        AP/oogD/6KIA/+iiAP/oogD/6KIA/+iiAP/oogD/6KIA/+6mAP/bjwD/FCwf/wDn9v8A9v//APL//wDy
        //8A8v//APL//wDy//8A8v//APL//wDy//8A8v//APL//wDy//8A8v//APL//wDy//8A8v//APL//wDy
        //8A8v//APL//wDy//8A8v//APL//wDy//8A8v//APL//wDy//8A8v//AP///wCtsu1sTADt+q8A/+ii
        AP/oogD/6KIA/+iiAP/oogD/6KIA/+iiAP/oogD/6KIA/+iiAP/oogD/6KIA/+iiAP/oogD/6KIA/+ii
        AP/oogD/6KIA/+iiAP/oogD/6KIA/+iiAP/oogD/6KIA/+iiAP/oogD/6KIA/+iiAP/upgD/248A/xQs
        H/8A5/b/APb//wDy//8A8v//APL//wDy//8A8v//APL//wDy//8A8v//APL//wDy//8A8v//APL//wDy
        //8A8v//APL//wDy//8A8v//APL//wDy//8A8v//APL//wDy//8A8v//APL//wDy//8A8v//APL//wD/
        //8ArbLtbEwA7fqvAP/oogD/6KIA/+iiAP/oogD/6KIA/+iiAP/oogD/6KIA/+iiAP/oogD/6KIA/+ii
        AP/oogD/6KIA/+iiAP/oogD/6KIA/+iiAP/oogD/6KIA/+iiAP/oogD/6KIA/+iiAP/oogD/6KIA/+ii
        AP/oogD/7qYA/9uPAP8ULB//AOf2/wD2//8A8v//APL//wDy//8A8v//APL//wDy//8A8v//APL//wDy
        //8A8v//APL//wDy//8A8v//APL//wDy//8A8v//APL//wDy//8A8v//APL//wDy//8A8v//APL//wDy
        //8A8v//APL//wDy//8A////AK2y7WxMAO36rwD/6KIA/+iiAP/oogD/6KIA/+iiAP/oogD/6KIA/+ii
        AP/oogD/6KIA/+iiAP/oogD/6KIA/+iiAP/oogD/6KIA/+iiAP/oogD/6KIA/+iiAP/oogD/6KIA/+ii
        AP/oogD/6KIA/+iiAP/oogD/6KIA/+6mAP/bjwD/FCwf/wDn9v8A9v//APL//wDy//8A8v//APL//wDy
        //8A8v//APL//wDy//8A8v//APL//wDy//8A8v//APL//wDy//8A8v//APL//wDy//8A8v//APL//wDy
        //8A8v//APL//wDy//8A8v//APL//wDy//8A8v//AP///wCtsu1sTADt+q8A/+iiAP/oogD/6KIA/+ii
        AP/oogD/6KIA/+iiAP/oogD/6KIA/+iiAP/oogD/6KIA/+iiAP/oogD/6KIA/+iiAP/oogD/6KIA/+ii
        AP/oogD/6KIA/+iiAP/oogD/6KIA/+iiAP/oogD/6KIA/+iiAP/upgD/248A/xQsH/8A5/b/APb//wDy
        //8A8v//APL//wDy//8A8v//APL//wDy//8A8v//APL//wDy//8A8v//APL//wDy//8A8v//APL//wDy
        //8A8v//APL//wDy//8A8v//APL//wDy//8A8v//APL//wDy//8A8v//APL//wD///8ArbLtbEwA7fqv
        AP/oogD/6KIA/+iiAP/oogD/6KIA/+iiAP/oogD/6KIA/+iiAP/oogD/6KIA/+iiAP/oogD/6KIA/+ii
        AP/oogD/6KIA/+iiAP/oogD/6KIA/+iiAP/oogD/6KIA/+iiAP/oogD/6KIA/+iiAP/oogD/7qYA/9uP
        AP8ULB//AOf2/wD2//8A8v//APL//wDy//8A8v//APL//wDy//8A8v//APL//wDy//8A8v//APL//wDy
        //8A8v//APL//wDy//8A8v//APL//wDy//8A8v//APL//wDy//8A8v//APL//wDy//8A8v//APL//wDy
        //8A////AK2y7WxMAO36rwD/6KIA/+iiAP/oogD/6KIA/+iiAP/oogD/6KIA/+iiAP/oogD/6KIA/+ii
        AP/oogD/6KIA/+iiAP/oogD/6KIA/+iiAP/oogD/6KIA/+iiAP/oogD/6KIA/+iiAP/oogD/6KIA/+ii
        AP/oogD/6KIA/+6mAP/bjwD/FCwf/wDn9v8A9v//APL//wDy//8A8v//APL//wDy//8A8v//APL//wDy
        //8A8v//APL//wDy//8A8v//APL//wDy//8A8v//APL//wDy//8A8v//APL//wDy//8A8v//APL//wDy
        //8A8v//APL//wDy//8A8v//AP///wCtsu1sTADt+q8A/+iiAP/oogD/6KIA/+iiAP/oogD/6KIA/+ii
        AP/oogD/6KIA/+iiAP/oogD/6KIA/+iiAP/oogD/6KIA/+iiAP/oogD/6KIA/+iiAP/oogD/6KIA/+ii
        AP/oogD/6KIA/+iiAP/oogD/6KIA/+iiAP/upgD/248A/xQsH/8A5/b/APb//wDy//8A8v//APL//wDy
        //8A8v//APL//wDy//8A8v//APL//wDy//8A8v//APL//wDy//8A8v//APL//wDy//8A8v//APL//wDy
        //8A8v//APL//wDy//8A8v//APL//wDy//8A8v//APL//wD///8ArbLtbEwA7fqvAP/oogD/6KIA/+ii
        AP/oogD/6KIA/+iiAP/oogD/6KIA/+iiAP/oogD/6KIA/+iiAP/oogD/6KIA/+iiAP/oogD/6KIA/+ii
        AP/oogD/6KIA/+iiAP/oogD/6KIA/+iiAP/oogD/6KIA/+iiAP/oogD/7qYA/9uPAP8ULB//AOf2/wD2
        //8A8v//APL//wDy//8A8v//APL//wDy//8A8v//APL//wDy//8A8v//APL//wDy//8A8v//APL//wDy
        //8A8v//APL//wDy//8A8v//APL//wDy//8A8v//APL//wDy//8A8v//APL//wDy//8A////AK2y7WxM
        AO36rwD/6KIA/+iiAP/oogD/6KIA/+iiAP/oogD/6KIA/+iiAP/oogD/6KIA/+iiAP/oogD/6KIA/+ii
        AP/oogD/6KIA/+iiAP/oogD/6KIA/+iiAP/oogD/6KIA/+iiAP/oogD/6KIA/+iiAP/oogD/6KIA/+6m
        AP/bjwD/FCwf/wDn9v8A9v//APL//wDy//8A8v//APL//wDy//8A8v//APL//wDy//8A8v//APL//wDy
        //8A8v//APL//wDy//8A8v//APL//wDy//8A8v//APL//wDy//8A8v//APL//wDy//8A8v//APL//wDy
        //8A8v//AP///wCtsu1sTADt+q8A/+iiAP/oogD/6KIA/+iiAP/oogD/6KIA/+iiAP/oogD/6KIA/+ii
        AP/oogD/6KIA/+iiAP/oogD/6KIA/+iiAP/oogD/6KIA/+iiAP/oogD/6KIA/+iiAP/oogD/6KIA/+ii
        AP/oogD/6KIA/+iiAP/upgD/248A/xQsH/8A5/b/APb//wDy//8A8v//APL//wDy//8A8v//APL//wDy
        //8A8v//APL//wDy//8A8v//APL//wDy//8A8v//APL//wDy//8A8v//APL//wDy//8A8v//APL//wDy
        //8A8v//APL//wDy//8A8v//APL//wD///8ArbLtbEwA7fqvAP/oogD/6KIA/+iiAP/oogD/6KIA/+ii
        AP/oogD/6KIA/+iiAP/oogD/6KIA/+iiAP/oogD/6KIA/+iiAP/oogD/6KIA/+iiAP/oogD/6KIA/+ii
        AP/oogD/6KIA/+iiAP/oogD/6KIA/+iiAP/oogD/7qYA/9uPAP8ULB//AOf2/wD2//8A8v//APL//wDy
        //8A8v//APL//wDy//8A8v//APL//wDy//8A8v//APL//wDy//8A8v//APL//wDy//8A8v//APL//wDy
        //8A8v//APL//wDy//8A8v//APL//wDy//8A8v//APL//wDy//8A////AK2y7WxMAO36rwD/6KIA/+ii
        AP/oogD/6KIA/+iiAP/oogD/6KIA/+iiAP/oogD/6KIA/+iiAP/oogD/6KIA/+iiAP/oogD/6KIA/+ii
        AP/oogD/6KIA/+iiAP/oogD/6KIA/+iiAP/oogD/6KIA/+iiAP/powD/7aYA//mtAP/pmAD/FS8h/wD2
        //8A////APz//wD2//8A8v//APL//wDy//8A8v//APL//wDy//8A8v//APL//wDy//8A8v//APL//wDy
        //8A8v//APL//wDy//8A8v//APL//wDy//8A8v//APL//wDy//8A8v//APL//wDy//8A8v//AP///wCt
        su1sTADt+q8A/+iiAP/oogD/6KIA/+iiAP/oogD/6KIA/+iiAP/oogD/6KIA/+iiAP/oogD/6KIA/+ii
        AP/oogD/6KIA/+iiAP/oogD/6KIA/+iiAP/oogD/6KIA/+iiAP/oogD/6KIA//CnAP/6rwD/9asA/9yZ
        AP/EiAD/nWYA/wocE/8ApK7/ALa7/wDP1/8A7Pb/AP///wD///8A9///APL//wDy//8A8v//APL//wDy
        //8A8v//APL//wDy//8A8v//APL//wDy//8A8v//APL//wDy//8A8v//APL//wDy//8A8v//APL//wDy
        //8A8v//APL//wD///8ArbLtbEwA7fqvAP/oogD/6KIA/+iiAP/oogD/6KIA/+iiAP/oogD/6KIA/+ii
        AP/oogD/6KIA/+iiAP/oogD/6KIA/+iiAP/oogD/6KIA/+iiAP/oogD/6KIA/+iiAP/noQD/8agA//uv
        AP/TkgD/iV4A/z8vAP8SFAX/AAkO/wAHFv8IDRf/CAQM/wUEC/8ADBD/ACMk/wBSVP8Ao6f/AOvy/wD/
        //8A9///APH//wDy//8A8v//APL//wDy//8A8v//APL//wDy//8A8v//APL//wDy//8A8v//APL//wDy
        //8A8v//APL//wDy//8A8v//APL//wDy//8A////AK2y7WxMAO36rwD/6KIA/+iiAP/oogD/6KIA/+ii
        AP/oogD/6KIA/+iiAP/oogD/6KIA/+iiAP/oogD/6KIA/+iiAP/oogD/6KIA/+iiAP/oogD/6KIA/+ei
        AP/qowD//LAA/9SUAP9jRQD/Bw0G/wAIHf8rHDH/YjY4/49NNv+pXTH/rF8w/61eL/+iWDL/gUM0/1Up
        L/8oDxv/BwQJ/wAiIv8Ahof/AO/1/wD///8A8v//APL//wDy//8A8v//APL//wDy//8A8v//APL//wDy
        //8A8v//APL//wDy//8A8v//APL//wDy//8A8v//APL//wDy//8A8v//AP///wCtsu1sTADt+q8A/+ii
        AP/oogD/6KIA/+iiAP/oogD/6KIA/+iiAP/oogD/6KIA/+iiAP/oogD/6KIA/+iiAP/oogD/6KIA/+ii
        AP/oogD/6KIA/+ehAP/upgD/96wA/4tgAP8KDgT/Bwwj/2M0Ov+8ZTH/64ka/+6UD//akQ7/x4oP/8GH
        EP/DiA//zo0O/+WTDf/ykRP/23ol/5lPOf9CIy7/CgIH/wAnKP8Atbj/AP///wD0//8A8v//APL//wDy
        //8A8v//APL//wDy//8A8v//APL//wDy//8A8v//APL//wDy//8A8v//APL//wDy//8A8v//APL//wD/
        //8ArbLtbEwA7fqvAP/oogD/6KIA/+iiAP/oogD/6KIA/+iiAP/oogD/6KIA/+iiAP/oogD/6KIA/+ii
        AP/oogD/6KIA/+iiAP/oogD/6KIA/+ehAP/xqAD/7qYA/1A3AP8AARP/TCo6/8hpMP/5mBH/yo8O/4Fp
        Hv9RSi7/ODo3/zA0Ov8uMzv/LzM6/zI1Of9CQDP/ZVgn/6F7Fv/mlwz/74cc/5NLPf8rGST/AAID/wCD
        hf8A////APX//wDy//8A8v//APL//wDy//8A8v//APL//wDy//8A8v//APL//wDy//8A8v//APL//wDy
        //8A8v//APL//wDy//8A////AK2y7WxMAO36rwD/6KIA/+iiAP/oogD/6KIA/+iiAP/oogD/6KIA/+ii
        AP/oogD/6KIA/+iiAP/oogD/6KIA/+iiAP/oogD/6KIA/+eiAP/wqAD/6aMA/zgmAP8ABh7/h0M///iN
        Gf/TlQr/ZVgn/y4yO/8pLz3/MTQ6/zY3Of83ODj/Nzg4/zc4OP83Nzj/NDU5/y0xO/8nLT3/Pj41/5l4
        GP/3ngj/zWkv/0wrOf8EAAD/AGpt/wD///8A9f//APL//wDy//8A8v//APL//wDy//8A8v//APL//wDy
        //8A8v//APL//wDy//8A8v//APL//wDy//8A8v//AP///wCtsu1sTADt+q8A/+iiAP/oogD/6KIA/+ii
        AP/oogD/6KIA/+iiAP/oogD/6KIA/+iiAP/oogD/6KIA/+iiAP/oogD/6KIA/+iiAP/spQD/8qkA/0Mv
        AP8ABh7/n048//+bDf+behb/MTQ5/yswPP83Nzj/ODg4/zg4OP84ODj/ODg4/zg4OP84ODj/ODg4/zg4
        OP84ODj/OTg4/zM1Ov8mLD3/V04s/96bBv/oeiT/VjE8/wMAAP8AfYH/AP///wDy//8A8v//APL//wDy
        //8A8v//APL//wDy//8A8v//APL//wDy//8A8v//APL//wDy//8A8v//APL//wD///8ArbLtbEwA7fqv
        AP/oogD/6KIA/+iiAP/oogD/6KIA/+iiAP/oogD/6KIA/+iiAP/oogD/6KIA/+iiAP/oogD/6KIA/+ii
        AP/oogD//LAA/2xLAP8AABf/mkpA//+fCf+Ibxv/JS0+/zQ2Of85ODj/ODg4/zg4OP84ODj/ODg4/zg4
        OP84ODj/ODg4/zg4OP84ODj/ODg4/zg4OP84ODj/OTg4/yovPf8/PjT/0pgG/+h5JP9PLTr/AAAA/wCu
        tP8A////APH//wDy//8A8v//APL//wDy//8A8v//APL//wDy//8A8v//APL//wDy//8A8v//APL//wDy
        //8A////AK2y7WxMAO36rwD/6KIA/+iiAP/oogD/6KIA/+iiAP/oogD/6KIA/+iiAP/oogD/6KIA/+ii
        AP/oogD/6KIA/+iiAP/oogD/9qwA/7h/AP8AAAn/cDc+//+VEf+Ochn/Ji0+/zY3OP84ODj/ODg4/zg4
        OP84ODj/ODg4/zg4OP84ODj/ODg4/zg4OP84ODj/ODg4/zg4OP84ODj/ODg4/zg4OP85OTj/LTE7/z8+
        NP/fnAX/0Wcx/zAbJv8AGBn/AOju/wD4//8A8v//APL//wDy//8A8v//APL//wDy//8A8v//APL//wDy
        //8A8v//APL//wDy//8A8v//AP///wCtsu1sTADt+q8A/+iiAP/oogD/6KIA/+iiAP/oogD/6KIA/+ii
        AP/oogD/6KIA/+iiAP/oogD/6KIA/+iiAP/oogD/6qMA//OqAP8uIwD/KBcv/+t7Jv+5iwz/KjA8/zY2
        Of84ODj/ODg4/zg4OP84ODj/ODg4/zg4OP84ODj/ODg4/zg4OP84ODj/ODg4/zg4OP84ODj/ODg4/zg4
        OP84ODj/ODg4/zk5OP8qLz3/XFIq//meB/+bS0D/DQAE/wBydv8A////APL//wDy//8A8v//APL//wDy
        //8A8v//APL//wDy//8A8v//APL//wDy//8A8v//APL//wD///8ArbLtbEwA7fqvAP/oogD/6KIA/+ii
        AP/oogD/6KIA/+iiAP/oogD/6KIA/+iiAP/oogD/6KIA/+iiAP/oogD/6KIA//etAP+odAD/AAIP/6FL
        PP/vmwj/SkYw/y8zO/84ODj/ODg4/zg4OP84ODj/ODg4/zg4OP83ODf/MTcx/zA3MP8zNzP/Mjcy/zA3
        MP8wNzH/Nzg3/zg4OP84ODj/ODg4/zg4OP84ODj/ODg4/yctPv+cehT/8YMc/0woM/8AEBD/AN7m/wD5
        //8A8v//APL//wDy//8A8v//APL//wDy//8A8v//APL//wDy//8A8v//APL//wDy//8A////AK2y7WxM
        AO36rwD/6KIA/+iiAP/oogD/6KIA/+iiAP/oogD/6KIA/+iiAP/oogD/6KIA/+iiAP/oogD/6KIA/+ii
        AP/5rgD/RjQA/ycVLf/vfyP/nXoV/yYtPv85ODj/ODg4/zg4OP84ODj/ODg4/zk4Of80NzT/Mjcy/1g8
        V/+BR3//jU2L/41Ni/+DSIL/XT1c/zQ3NP8zNzP/OTg5/zg4OP84ODj/ODg4/zg4OP8xNDr/REIz/+uZ
        CP+jTz7/DAAE/wCKj/8A////APL//wDy//8A8v//APL//wDy//8A8v//APL//wDy//8A8v//APL//wDy
        //8A8v//AP///wCtsu1sTADt+q8A/+iiAP/oogD/6KIA/+iiAP/oogD/6KIA/+iiAP/oogD/6KIA/+ii
        AP/oogD/6KIA/+iiAP/upgD/2ZcA/wgOBf98OTr/9JcN/1VNLP8vMjv/ODg4/zg4OP84ODj/ODg4/zg4
        OP8zNzP/PDg8/4lIh/+lVKX/iUKP/3Y2fv92Nn//hT+M/6JSo/+QSo7/QzhD/zE3Mf85ODn/ODg4/zg4
        OP84ODj/ODg4/yguPf+rgRL/4XQo/zUXIf8APj//APz//wDz//8A8v//APL//wDy//8A8v//APL//wDy
        //8A8v//APL//wDy//8A8v//APL//wD///8ArbLtbEwA7fqvAP/oogD/6KIA/+iiAP/oogD/6KIA/+ii
        AP/oogD/6KIA/+iiAP/oogD/6KIA/+iiAP/oogD/96wA/6NxAP8BBhX/v100/86QDP8yNTn/Nzc4/zg4
        OP84ODj/ODg4/zg4OP81ODX/OTc5/5VLk/+VTZn/SxxX/x0CJf8QABX/EAAV/x4BJv9JGFX/jkqS/51O
        m/9AOD//NDg0/zg4OP84ODj/ODg4/zg4OP8rMDz/bl8j//aMFf9mMDj/ABMU/wDc5v8A+v//APL//wDy
        //8A8v//APL//wDy//8A8v//APL//wDy//8A8v//APL//wDy//8A////AK2y7WxMAO36rwD/6KIA/+ii
        AP/oogD/6KIA/+iiAP/oogD/6KIA/+iiAP/oogD/6KIA/+iiAP/oogD/6KIA//uvAP92UwD/FQsk/+N2
        KP+ifBX/KS89/zg4OP84ODj/ODg4/zg4OP84ODj/Lzcv/3pEeP+cUJ7/OxBG/wQABv8AAAD/AAAA/wAA
        AP8AAAD/BQAH/zoMRv+TTpf/hEaD/zA3MP84ODj/ODg4/zg4OP84ODj/MjU6/0lGMP/qkw3/kUU9/wQG
        CP8At77/AP///wDy//8A8v//APL//wDy//8A8v//APL//wDy//8A8v//APL//wDy//8A8v//AP///wCt
        su12UQDt/70A//qvAP/6rwD/+q8A//qvAP/6rwD/+q8A//qvAP/6rwD/+q8A//qvAP/6rwD/+q8A//qv
        AP//uwD/VUAA/zEVLf/xhB//gmod/ykvPf84ODj/ODg4/zg4OP84ODj/NTc1/0I5Qv+iUqD/Xylp/wUA
        B/8AAAD/AAAA/wAAAP8AAAD/AAAA/wAAAP8HAAn/VyFj/6JTof9KOkr/Mzc0/zg4OP84ODj/ODg4/zU3
        Of86Ozb/2ZEM/7BVOf8QBAn/AJug/wD///8A+v//APr//wD6//8A+v//APr//wD6//8A+v//APr//wD6
        //8A+v//APr//wD///8AsrrtPy0A7ZJnAP+JXwD/iV8A/4lfAP+JXwD/iV8A/4lfAP+JXwD/iV8A/4lf
        AP+JXwD/iV8A/4lfAP+JXwD/kWYA/ykgAP9GIDL/9Ygd/3llH/8qMDz/ODg4/zg4OP84ODj/OTk5/ywz
        LP9SMVH/lkCZ/yAAKv8AAAD/AAAA/wAAAP8AAAD/AAAA/wAAAP8AAAD/AAAA/y8KOf+YS5z/aEBn/y83
        L/84ODj/ODg4/zg4OP82Nzn/NTg4/8+NDf+7WTj/FgkO/wB6gf8A2uH/ANLh/wDS4f8A0uH/ANLh/wDS
        4f8A0uH/ANLh/wDS4f8A0uH/ANLh/wDS4f8A2uH/AJSe7QABNO0AAnr/AAJ0/wACdP8AAnT/AAJ0/wAC
        dP8AAnT/AAJ0/wACdP8AAnT/AAJ0/wACdP8AAnT/AAJ1/wACef8AACj/TiYn//SIHf96ZR//KjA8/zg4
        OP84ODj/ODg4/yoqKv85PTn/kHyQ/8mfy/+LfY//UlNS/wcHB/8AAAD/AAAA/wAAAP8AAAD/AAAA/wAA
        AP8mBi7/kkiX/25DbP8vNy//ODg4/zg4OP84ODj/Njc5/zU4OP/OjQ3/ulk3/xUWHv8HFgj/DioR/w0o
        EP8NKBD/DSgQ/w0oEP8NKBD/DSgQ/w0oEP8NKBD/DSgQ/w0oEP8NKBD/DioR/wgdCu0SDHntKiD//yce
        //8nHv//Jx7//yce//8nHv//Jx7//yce//8nHv//Jx7//yce//8nHv//Jx7//yce//8pIP//AQdY/0sj
        Hf/1hh7/fWge/yowPP84ODj/ODg4/ykpKf9tbW3/4+Lj///////////////////////R0dH/Ozs7/wAA
        AP8AAAD/AAAA/wAAAP8AAAD/KQcy/5ZJmf9sQmv/Lzcv/zg4OP84ODj/ODg4/zY3Of84OTf/1ZEM/7lX
        Of8PCxv/KmUO/1K6IP9MrR3/TK0d/0ytHf9MrR3/TK0d/0ytHf9MrR3/TK0d/0ytHf9MrR3/TK0d/1K5
        H/81exbtEQtu7Sce//8kHO3/JBzt/yQc7f8kHO3/JBzt/yQc7f8kHO3/JBzt/yQc7f8kHO3/JBzt/yQc
        7f8kHO3/Jx7//wYIa/83HBX/7Hom/5p5Fv8pLz3/OTk4/ysrK/9paWn/////////////////////////
        //////////////T09P8xMTH/AAAA/wAAAP8AAAD/AAAA/0YZUf+iU6L/VDtT/zI3Mv84ODj/ODg4/zg4
        OP8zNTr/RUMy/+aTDf+kSz7/BggU/zJ6FP9SvyX/TbMi/02zIv9NsyL/TbMi/02zIv9NsyL/TbMi/02z
        Iv9NsyL/TbMi/02zIv9SwCT/NoEX7RELbu0nHv//JBzt/yQc7f8kHO3/JBzt/yQc7f8kHO3/JBzt/yQc
        7f8kHO3/JBzt/yQc7f8kHO3/JBzt/yce/v8PDZL/GxML/9ZmMv/Biw3/LjM6/zU0Nf84ODj/4uLi////
        ////////////////////////////////////////xcXF/wEBAf8AAAD/AAAA/yECK/+DQ4r/k0yR/zU3
        Nf83ODf/ODg4/zg4OP84ODj/LTE8/2VYJv/2jxL/gTpA/wAKC/89kxr/T7gk/0yxIv9MsSL/TLEi/0yx
        Iv9MsSL/TLEi/0yxIv9MsSL/TLEi/0yxIv9MsSL/Ub4k/zWAF+0RC27tJx7//yQc7f8kHO3/JBzt/yQc
        7f8kHO3/JBzt/yQc7f8kHO3/JBzt/yQc7f8kHO3/JBzt/yQc7f8lHff/HBXI/wMIDP+nRzn/65YL/0pG
        MP8lKC7/bW1t//////////////////////////////////////////////////////8tLS3/AQAE/ykH
        M/90On3/qFSm/086Tv8xNzH/ODg4/zg4OP84ODj/ODg4/yguPf+aeRX/8Xwi/1EnOP8EGwb/S7Ah/02z
        I/9MsSL/TLEi/0yxIv9MsSL/TLEi/0yxIv9MsSL/TLEi/0yxIv9MsSL/TLEi/1G+JP81gBftEQtu7Sce
        //8kHO3/JBzt/yQc7f8kHO3/JBzt/yQc7f8kHO3/JBzt/yQc7f8kHO3/JBzt/yQc7f8kHO3/JBzv/yUc
        8/8ABDD/ZSwq//uIG/+Nchn/Fx4t/4iIh///////////////////////////////////////////////
        ////////g2KK/1kgY/+USpj/pFKi/1g8WP8vNy//ODg4/zg4OP84ODj/ODg4/zQ2Of85Ojf/2ZUK/8lZ
        O/8cECL/GkgK/1LAJf9MsSL/TLEi/0yxIv9MsSL/TLEi/0yxIv9MsSL/TLEi/0yxIv9MsSL/TLEi/0yx
        Iv9RviT/NYAX7RELbu0nHv//JBzt/yQc7f8kHO3/JBzt/yQc7f8kHO3/JBzt/yQc7f8kHO3/JBzt/yQc
        7f8kHO3/JBzt/yQc7f8nHv//Cwp9/x8VCP/TWjv/25gI/ywtJv9+gYX/////////////////////////
        /////////////////////////////7qDuv+TQ5L/fUV7/0M5Q/8vNy//ODg4/zg4OP84ODj/ODg4/zk4
        OP8nLj3/hG0c//qKFv+DOkP/AAQL/zmJGP9QuyT/TLEi/0yxIv9MsSL/TLEi/0yxIv9MsSL/TLEi/0yx
        Iv9MsSL/TLEi/0yxIv9MsSL/Ub4k/zWAF+0RC27tJx7//yQc7f8kHO3/JBzt/yQc7f8kHO3/JBzt/yQc
        7f8kHO3/JBzt/yQc7f8kHO3/JBzt/yQc7f8kHO3/JR30/yEZ3f8AAxD/eDM1//uGHf+RcQr/SlFh////
        //////////////////////////////////////////////r6+v9VTlX/MzAz/y83L/80NzT/ODg4/zg4
        OP84ODj/ODg4/zk4OP8vMjv/RkMy/+WdBf/TWjr/Khgp/wwqBf9QuiT/TLIi/0yxIv9MsSL/TLEi/0yx
        Iv9MsSL/TLEi/0yxIv9MsSL/TLEi/0yxIv9MsSL/TLEi/1G+JP81gBftEQtu7Sce//8kHO3/JBzt/yQc
        7f8kHO3/JBzt/yQc7f8kHO3/JBzt/yQc7f8kHO3/JBzt/yQc7f8kHO3/JBzt/yQc7P8nH///DQp9/xQS
        Av+/TEP/95sH/2NTGP+utcb///////////////////////////////////////////+vr6//KCko/zY3
        Nv84ODj/ODg4/zg4OP84ODj/ODg4/zk4OP8yNTr/LzM7/72PCv/1eCT/cjVB/wABB/85hxf/Ubwk/0yx
        Iv9MsSL/TLEi/0yxIv9MsSL/TLEi/0yxIv9MsSL/TLEi/0yxIv9MsSL/TLEi/0yxIv9RviT/NYAX7REL
        bu0nHv//JBzt/yQc7f8kHO3/JBzt/yQc7f8kHO3/JBzt/yQc7f8kHO3/JBzt/yQc7f8kHO3/JBzt/yQc
        7f8kHO3/JBzx/yUc8f8AAiz/QSIb/+FePP/lmAD/cWQ1/83T5P//////////////////////////////
        ///S0tL/Ozs7/zIyMv84ODj/ODg4/zg4OP84ODj/ODg4/zk4OP8xMzr/LzM7/7CJDf/7iRf/o0JI/wsI
        F/8aRgr/U8Al/0yxIv9MsSL/TLEi/0yxIv9MsSL/TLEi/0yxIv9MsSL/TLEi/0yxIv9MsSL/TLEi/0yx
        Iv9MsSL/Ub4k/zWAF+0RC27tJx7//yQc7f8kHO3/JBzt/yQc7f8kHO3/JBzt/yQc7f8kHO3/JBzt/yQc
        7f8kHO3/JBzt/yQc7f8kHO3/JBzt/yQc7P8mHvv/HRbL/wADB/9fLC7/6GY2/+KWAP98air/maCu/+jr
        8f///////////+vr6/+goKD/Ojo6/zAwMP85OTn/ODg4/zg4OP84ODj/ODg4/zc3OP8pLj3/Ojo2/7WL
        Df/8jRT/tEhG/yIVJP8HHgP/TLEi/062I/9MsSL/TLEi/0yxIv9MsSL/TLEi/0yxIv9MsSL/TLEi/0yx
        Iv9MsSL/TLEi/0yxIv9MsSL/TLEi/1G+JP81gBftEQtu7Sce//8kHO3/JBzt/yQc7f8kHO3/JBzt/yQc
        7f8kHO3/JBzt/yQc7f8kHO3/JBzt/yQc7f8kHO3/JBzt/yQc7f8kHO3/JBzs/yce//8YErH/AAMB/2As
        Lv/iXT3/8pQF/5h0BP9SUEH/S1Jh/1FVXv9AQUP/KSkp/zMzM/85OTn/ODg4/zg4OP83ODj/MzU5/yov
        PP8tMTv/bF0l/9aaB//4fx//sUVI/yIWJP8AEQH/RaMe/1C6JP9MsCL/TLEi/0yxIv9MsSL/TLEi/0yx
        Iv9MsSL/TLEi/0yxIv9MsSL/TLEi/0yxIv9MsSL/TLEi/0yxIv9RviT/NYAX7RELbu0nHv//JBzt/yQc
        7f8kHO3/JBzt/yQc7f8kHO3/JBzt/yQc7f8kHO3/JBzt/yQc7f8kHO3/JBzt/yQc7f8kHO3/JBzt/yQc
        7f8kHO3/Jx///xgSsP8AAwj/RiQe/8FLRP/5fiH/3JIG/5FxDP9ORiL/MjQy/yswPP8pLz3/KS89/ykv
        Pf8qLzz/LzM6/0NBM/90YiL/vo0O//eVD//oZTT/jzxF/xcPHf8FGgP/RJ8d/1G8JP9MsCL/TLEi/0yx
        Iv9MsSL/TLEi/0yxIv9MsSL/TLEi/0yxIv9MsSL/TLEi/0yxIv9MsSL/TLEi/0yxIv9MsSL/Ub4k/zWA
        F+0RC27tJx7//yQc7f8kHO3/JBzt/yQc7f8kHO3/JBzt/yQc7f8kHO3/JBzt/yQc7f8kHO3/JBzt/yQc
        7f8kHO3/JBzt/yQc7f8kHO3/JBzt/yQc7f8nH///HBXF/wACLf8YFQj/fzQ4/9JVPv/4fyL/8JQO/8+Q
        DP+sghL/lncX/5V2F/+UdRj/n3sV/7+KDv/hlQz/+I0W/+xqMf+xRUX/UCY0/wAFDf8SOQf/Sasg/1G8
        JP9MsCL/TLEi/0yxIv9MsSL/TLEi/0yxIv9MsSL/TLEi/0yxIv9MsSL/TLEi/0yxIv9MsSL/TLEi/0yx
        Iv9MsSL/TLEi/1G+JP81gBftEQtu7Sce//8kHO3/JBzt/yQc7f8kHO3/JBzt/yQc7f8kHO3/JBzt/yQc
        7f8kHO3/JBzt/yQc7f8kHO3/JBzt/yQc7f8kHO3/JBzt/yQc7f8kHO3/JBzs/yYe/P8kHO//DAt8/wAF
        FP8kGQ3/bS8v/6tFPv/VWzr/624u//R6Jf/0eiT/9Hsk/+50KP/hZTT/xVA//5I6Qf9NITH/CwkU/wIb
        Bv8wdhT/Ubwk/0+4I/9MsCL/TLEi/0yxIv9MsSL/TLEi/0yxIv9MsSL/TLEi/0yxIv9MsSL/TLEi/0yx
        Iv9MsSL/TLEi/0yxIv9MsSL/TLEi/0yxIv9RviT/NYAX7RELbu0nHv//JBzt/yQc7f8kHO3/JBzt/yQc
        7f8kHO3/JBzt/yQc7f8kHO3/JBzt/yQc7f8kHO3/JBzt/yQc7f8kHO3/JBzt/yQc7f8kHO3/JBzt/yQc
        7f8kHOz/JR3y/yce//8gGNj/Cgp4/wAFK/8GDAz/JBgN/0MhGP9aKCP/Wyoq/1slM/9QHS//MhMl/xYM
        GP8BDgv/CSsH/ypqEf9LryH/Ur8l/02yIv9MsSL/TLEi/0yxIv9MsSL/TLEi/0yxIv9MsSL/TLEi/0yx
        Iv9MsSL/TLEi/0yxIv9MsSL/TLEi/0yxIv9MsSL/TLEi/0yxIv9MsSL/Ub4k/zWAF+0RC27tJx7//yQc
        7f8kHO3/JBzt/yQc7f8kHO3/JBzt/yQc7f8kHO3/JBzt/yQc7f8kHO3/JBzt/yQc7f8kHO3/JBzt/yQc
        7f8kHO3/JBzt/yQc7f8kHO3/JBzt/yQc7f8kHOz/JR31/yce//8jG+3/GhTA/wwMh/8DB1//AAZJ/wAA
        Jv8AFgD/DjoJ/xlNC/8paxH/P5gb/0+4I/9SvyX/TbQj/0ywIv9MsSL/TLEi/0yxIv9MsSL/TLEi/0yx
        Iv9MsSL/TLEi/0yxIv9MsSL/TLEi/0yxIv9MsSL/TLEi/0yxIv9MsSL/TLEi/0yxIv9MsSL/TLEi/1G+
        JP81gBftEQtu7Sce//8kHO3/JBzt/yQc7f8kHO3/JBzt/yQc7f8kHO3/JBzt/yQc7f8kHO3/JBzt/yQc
        7f8kHO3/JBzt/yQc7f8kHO3/JBzt/yQc7f8kHO3/JBzt/yQc7f8kHO3/JBzt/yQc7f8kHO3/JBzw/yYd
        +P8nHv//Jx7//ykf//8PApD/JVsA/1fKJ/9SvyX/Ur4l/0+4I/9MsiL/TLEi/0yxIv9MsSL/TLEi/0yx
        Iv9MsSL/TLEi/0yxIv9MsSL/TLEi/0yxIv9MsSL/TLEi/0yxIv9MsSL/TLEi/0yxIv9MsSL/TLEi/0yx
        Iv9MsSL/TLEi/0yxIv9RviT/NYAX7RELbu0nHv//JBzt/yQc7f8kHO3/JBzt/yQc7f8kHO3/JBzt/yQc
        7f8kHO3/JBzt/yQc7f8kHO3/JBzt/yQc7f8kHO3/JBzt/yQc7f8kHO3/JBzt/yQc7f8kHO3/JBzt/yQc
        7f8kHO3/JBzt/yQc7f8kHO3/JBzt/yQc7f8nHv//DwKJ/yNXAP9SvyX/TLEi/0yxIv9MsSL/TLEi/0yx
        Iv9MsSL/TLEi/0yxIv9MsSL/TLEi/0yxIv9MsSL/TLEi/0yxIv9MsSL/TLEi/0yxIv9MsSL/TLEi/0yx
        Iv9MsSL/TLEi/0yxIv9MsSL/TLEi/0yxIv9MsSL/Ub4k/zWAF+0RC27tJx7//yQc7f8kHO3/JBzt/yQc
        7f8kHO3/JBzt/yQc7f8kHO3/JBzt/yQc7f8kHO3/JBzt/yQc7f8kHO3/JBzt/yQc7f8kHO3/JBzt/yQc
        7f8kHO3/JBzt/yQc7f8kHO3/JBzt/yQc7f8kHO3/JBzt/yQc7f8kHO3/Jx7//w8Cif8jVwD/Ur8l/0yx
        Iv9MsSL/TLEi/0yxIv9MsSL/TLEi/0yxIv9MsSL/TLEi/0yxIv9MsSL/TLEi/0yxIv9MsSL/TLEi/0yx
        Iv9MsSL/TLEi/0yxIv9MsSL/TLEi/0yxIv9MsSL/TLEi/0yxIv9MsSL/TLEi/1G+JP81gBftEQtu7Sce
        //8kHO3/JBzt/yQc7f8kHO3/JBzt/yQc7f8kHO3/JBzt/yQc7f8kHO3/JBzt/yQc7f8kHO3/JBzt/yQc
        7f8kHO3/JBzt/yQc7f8kHO3/JBzt/yQc7f8kHO3/JBzt/yQc7f8kHO3/JBzt/yQc7f8kHO3/JBzt/yce
        //8PAon/I1cA/1K/Jf9MsSL/TLEi/0yxIv9MsSL/TLEi/0yxIv9MsSL/TLEi/0yxIv9MsSL/TLEi/0yx
        Iv9MsSL/TLEi/0yxIv9MsSL/TLEi/0yxIv9MsSL/TLEi/0yxIv9MsSL/TLEi/0yxIv9MsSL/TLEi/0yx
        Iv9RviT/NYAX7RELbu0nHv//JBzt/yQc7f8kHO3/JBzt/yQc7f8kHO3/JBzt/yQc7f8kHO3/JBzt/yQc
        7f8kHO3/JBzt/yQc7f8kHO3/JBzt/yQc7f8kHO3/JBzt/yQc7f8kHO3/JBzt/yQc7f8kHO3/JBzt/yQc
        7f8kHO3/JBzt/yQc7f8nHv//DwKJ/yNXAP9SvyX/TLEi/0yxIv9MsSL/TLEi/0yxIv9MsSL/TLEi/0yx
        Iv9MsSL/TLEi/0yxIv9MsSL/TLEi/0yxIv9MsSL/TLEi/0yxIv9MsSL/TLEi/0yxIv9MsSL/TLEi/0yx
        Iv9MsSL/TLEi/0yxIv9MsSL/Ub4k/zWAF+0RC27tJx7//yQc7f8kHO3/JBzt/yQc7f8kHO3/JBzt/yQc
        7f8kHO3/JBzt/yQc7f8kHO3/JBzt/yQc7f8kHO3/JBzt/yQc7f8kHO3/JBzt/yQc7f8kHO3/JBzt/yQc
        7f8kHO3/JBzt/yQc7f8kHO3/JBzt/yQc7f8kHO3/Jx7//w8Cif8jVwD/Ur8l/0yxIv9MsSL/TLEi/0yx
        Iv9MsSL/TLEi/0yxIv9MsSL/TLEi/0yxIv9MsSL/TLEi/0yxIv9MsSL/TLEi/0yxIv9MsSL/TLEi/0yx
        Iv9MsSL/TLEi/0yxIv9MsSL/TLEi/0yxIv9MsSL/TLEi/1G+JP81gBftEQtu7Sce//8kHO3/JBzt/yQc
        7f8kHO3/JBzt/yQc7f8kHO3/JBzt/yQc7f8kHO3/JBzt/yQc7f8kHO3/JBzt/yQc7f8kHO3/JBzt/yQc
        7f8kHO3/JBzt/yQc7f8kHO3/JBzt/yQc7f8kHO3/JBzt/yQc7f8kHO3/JBzt/yce//8PAon/I1cA/1K/
        Jf9MsSL/TLEi/0yxIv9MsSL/TLEi/0yxIv9MsSL/TLEi/0yxIv9MsSL/TLEi/0yxIv9MsSL/TLEi/0yx
        Iv9MsSL/TLEi/0yxIv9MsSL/TLEi/0yxIv9MsSL/TLEi/0yxIv9MsSL/TLEi/0yxIv9RviT/NYAX7REL
        bu0nHv//JBzt/yQc7f8kHO3/JBzt/yQc7f8kHO3/JBzt/yQc7f8kHO3/JBzt/yQc7f8kHO3/JBzt/yQc
        7f8kHO3/JBzt/yQc7f8kHO3/JBzt/yQc7f8kHO3/JBzt/yQc7f8kHO3/JBzt/yQc7f8kHO3/JBzt/yQc
        7f8nHv//DwKJ/yNXAP9SvyX/TLEi/0yxIv9MsSL/TLEi/0yxIv9MsSL/TLEi/0yxIv9MsSL/TLEi/0yx
        Iv9MsSL/TLEi/0yxIv9MsSL/TLEi/0yxIv9MsSL/TLEi/0yxIv9MsSL/TLEi/0yxIv9MsSL/TLEi/0yx
        Iv9MsSL/Ub4k/zWAF+0RC27tJx7//yQc7f8kHO3/JBzt/yQc7f8kHO3/JBzt/yQc7f8kHO3/JBzt/yQc
        7f8kHO3/JBzt/yQc7f8kHO3/JBzt/yQc7f8kHO3/JBzt/yQc7f8kHO3/JBzt/yQc7f8kHO3/JBzt/yQc
        7f8kHO3/JBzt/yQc7f8kHO3/Jx7//w8Cif8jVwD/Ur8l/0yxIv9MsSL/TLEi/0yxIv9MsSL/TLEi/0yx
        Iv9MsSL/TLEi/0yxIv9MsSL/TLEi/0yxIv9MsSL/TLEi/0yxIv9MsSL/TLEi/0yxIv9MsSL/TLEi/0yx
        Iv9MsSL/TLEi/0yxIv9MsSL/TLEi/1G+JP81gBftEQtu7Sce//8kHO3/JBzt/yQc7f8kHO3/JBzt/yQc
        7f8kHO3/JBzt/yQc7f8kHO3/JBzt/yQc7f8kHO3/JBzt/yQc7f8kHO3/JBzt/yQc7f8kHO3/JBzt/yQc
        7f8kHO3/JBzt/yQc7f8kHO3/JBzt/yQc7f8kHO3/JBzt/yce//8PAon/I1cA/1K/Jf9MsSL/TLEi/0yx
        Iv9MsSL/TLEi/0yxIv9MsSL/TLEi/0yxIv9MsSL/TLEi/0yxIv9MsSL/TLEi/0yxIv9MsSL/TLEi/0yx
        Iv9MsSL/TLEi/0yxIv9MsSL/TLEi/0yxIv9MsSL/TLEi/0yxIv9RviT/NYAX7RELbu0nHv//JBzt/yQc
        7f8kHO3/JBzt/yQc7f8kHO3/JBzt/yQc7f8kHO3/JBzt/yQc7f8kHO3/JBzt/yQc7f8kHO3/JBzt/yQc
        7f8kHO3/JBzt/yQc7f8kHO3/JBzt/yQc7f8kHO3/JBzt/yQc7f8kHO3/JBzt/yQc7f8nHv//DwKJ/yNX
        AP9SvyX/TLEi/0yxIv9MsSL/TLEi/0yxIv9MsSL/TLEi/0yxIv9MsSL/TLEi/0yxIv9MsSL/TLEi/0yx
        Iv9MsSL/TLEi/0yxIv9MsSL/TLEi/0yxIv9MsSL/TLEi/0yxIv9MsSL/TLEi/0yxIv9MsSL/Ub4k/zWA
        F+0RC27tJx7//yQc7f8kHO3/JBzt/yQc7f8kHO3/JBzt/yQc7f8kHO3/JBzt/yQc7f8kHO3/JBzt/yQc
        7f8kHO3/JBzt/yQc7f8kHO3/JBzt/yQc7f8kHO3/JBzt/yQc7f8kHO3/JBzt/yQc7f8kHO3/JBzt/yQc
        7f8kHO3/Jx7//w8Cif8jVwD/Ur8l/0yxIv9MsSL/TLEi/0yxIv9MsSL/TLEi/0yxIv9MsSL/TLEi/0yx
        Iv9MsSL/TLEi/0yxIv9MsSL/TLEi/0yxIv9MsSL/TLEi/0yxIv9MsSL/TLEi/0yxIv9MsSL/TLEi/0yx
        Iv9MsSL/TLEi/1G+JP81gBftEQtu7Sce//8kHO3/JBzt/yQc7f8kHO3/JBzt/yQc7f8kHO3/JBzt/yQc
        7f8kHO3/JBzt/yQc7f8kHO3/JBzt/yQc7f8kHO3/JBzt/yQc7f8kHO3/JBzt/yQc7f8kHO3/JBzt/yQc
        7f8kHO3/JBzt/yQc7f8kHO3/JBzt/yce//8PAon/I1cA/1K/Jf9MsSL/TLEi/0yxIv9MsSL/TLEi/0yx
        Iv9MsSL/TLEi/0yxIv9MsSL/TLEi/0yxIv9MsSL/TLEi/0yxIv9MsSL/TLEi/0yxIv9MsSL/TLEi/0yx
        Iv9MsSL/TLEi/0yxIv9MsSL/TLEi/0yxIv9RviT/NYAX7RAMdPMqIP//Jx7//yce//8nHv//Jx7//yce
        //8nHv//Jx7//yce//8nHv//Jx7//yce//8nHv//Jx7//yce//8nHv//Jx7//yce//8nHv//Jx7//yce
        //8nHv//Jx7//yce//8nHv//Jx7//yce//8nHv//Jx7//yce//8qIP//EAKU/yZeAP9Zzij/Ur8l/1K/
        Jf9SvyX/Ur8l/1K/Jf9SvyX/Ur8l/1K/Jf9SvyX/Ur8l/1K/Jf9SvyX/Ur8l/1K/Jf9SvyX/Ur8l/1K/
        Jf9SvyX/Ur8l/1K/Jf9SvyX/Ur8l/1K/Jf9SvyX/Ur8l/1K/Jf9SvyX/V80n/ziGGvMIAzTcEgx07REL
        bu0RC27tEQtu7RELbu0RC27tEQtu7RELbu0RC27tEQtu7RELbu0RC27tEQtu7RELbu0RC27tEQtu7REL
        bu0RC27tEQtu7RELbu0RC27tEQtu7RELbu0RC27tEQtu7RELbu0RC27tEQtu7RELbu0RC27tEgx07QYB
        P+0QJwDtJVoR7SRSEO0kUhDtJFIQ7SRSEO0kUhDtJFIQ7SRSEO0kUhDtJFIQ7SRSEO0kUhDtJFIQ7SRS
        EO0kUhDtJFIQ7SRSEO0kUhDtJFIQ7SRSEO0kUhDtJFIQ7SRSEO0kUhDtJFIQ7SRSEO0kUhDtJFIQ7SVZ
        Ee0aPArc
</value>
  </data>
</root><|MERGE_RESOLUTION|>--- conflicted
+++ resolved
@@ -118,11 +118,7 @@
     <value>System.Resources.ResXResourceWriter, System.Windows.Forms, Version=4.0.0.0, Culture=neutral, PublicKeyToken=b77a5c561934e089</value>
   </resheader>
   <data name="richTextBoxDeveloper.Text" xml:space="preserve">
-<<<<<<< HEAD
     <value>Auto Screen Capture 2.3.4.0 ("Boombayah")
-=======
-    <value>Auto Screen Capture 2.3.3.5 ("Boombayah")
->>>>>>> d1bdacd0
 Developed by Gavin Kendall (2008 - 2020)
 
 SourceForge Project Site
@@ -326,13 +322,9 @@
   </data>
   <data name="richTextBoxChangelog.Text" xml:space="preserve">
     <value>Codename "Boombayah"
-<<<<<<< HEAD
 2.3.4.0    SFTP support.
-2.3.3.4    Bug fix to saving of file when adding screenshot to collection.
-=======
 2.3.3.5    Application Focus now has Delay Before and Delay After options.
 2.3.3.4    A bug fix for saving of file when adding screenshot to collection.
->>>>>>> d1bdacd0
 2.3.3.3    An internal list of image hash values are stored when emailing screenshots so we do not email duplicate images.
 2.3.3.2    Can now run an Editor without arguments or without %filepath% tag when using Run Editor trigger action. Includes changes to version collection, change to how Application Focus behaves when application not found (so now adds the application to the process list regardless), and bug fix applied to threads.
 2.3.3.1    New command line arguments -activeWindowTitle, -applicationFocus, and -label.
