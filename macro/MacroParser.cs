﻿//-----------------------------------------------------------------------
// <copyright file="MacroParser.cs" company="Gavin Kendall">
//     Copyright (c) 2020 Gavin Kendall
// </copyright>
// <author>Gavin Kendall</author>
// <summary>Parses text replacing macro tags with the appropriate values.</summary>
//
// This program is free software: you can redistribute it and/or modify
// it under the terms of the GNU General Public License as published by
// the Free Software Foundation, either version 3 of the License, or
// (at your option) any later version.
//
// This program is distributed in the hope that it will be useful,
// but WITHOUT ANY WARRANTY; without even the implied warranty of
// MERCHANTABILITY or FITNESS FOR A PARTICULAR PURPOSE. See the
// GNU General Public License for more details.
//
// You should have received a copy of the GNU General Public License
// along with this program. If not, see <https://www.gnu.org/licenses/>.
//-----------------------------------------------------------------------
using System;
using System.Text;
using System.Text.RegularExpressions;

namespace AutoScreenCapture
{
    /// <summary>
    /// The Macro Parser is responsible for parsing some given text looking for "macro tags" and responding with the appropriate value for each macro tag.
    /// </summary>
    public class MacroParser
    {
        private Settings _settings;
        private MacroTagExpressionParser _macroTagExpressionParser;

        private readonly string WindowsPathRegexPattern = "^(?<DriveOrUNCPrefix>[A-Z]:\\\\{1}|\\\\{1})(?<Path>.+)$";

        /// <summary>
        /// The screen capture class needed for some of the macro tag parsing.
        /// </summary>
        public ScreenCapture screenCapture;

        /// <summary>
        /// The format for years.
        /// </summary>
        public readonly string YearFormat = "yyyy";

        /// <summary>
        /// The format for months.
        /// </summary>
        public readonly string MonthFormat = "MM";

        /// <summary>
        /// The format for days.
        /// </summary>
        public readonly string DayFormat = "dd";

        /// <summary>
        /// The format for hours.
        /// </summary>
        public readonly string HourFormat = "HH";

        /// <summary>
        /// The format for minutes.
        /// </summary>
        public readonly string MinuteFormat = "mm";

        /// <summary>
        /// The format for seconds.
        /// </summary>
        public readonly string SecondFormat = "ss";

        /// <summary>
        /// The format for milliseconds.
        /// </summary>
        public readonly string MillisecondFormat = "fff";

        /// <summary>
        /// The Macro Parser is responsible for parsing some given text looking for "macro tags" and responding with the appropriate value for each macro tag.
        /// </summary>
        /// <param name="settings"></param>
        public MacroParser(Settings settings)
        {
            _settings = settings;
            _macroTagExpressionParser = new MacroTagExpressionParser();
        }

        /// <summary>
        /// Returns a string representation of a date in the format yyyy-MM-dd
        /// </summary>
        public string DateFormat
        {
            get
            {
                StringBuilder sb = new StringBuilder();

                sb.Append(YearFormat);
                sb.Append("-");
                sb.Append(MonthFormat);
                sb.Append("-");
                sb.Append(DayFormat);

                return sb.ToString();
            }
        }

        /// <summary>
        /// Returns a string representation of a time in the format HH:mm:ss.fff
        /// </summary>
        public string TimeFormat
        {
            get
            {
                StringBuilder sb = new StringBuilder();

                sb.Append(HourFormat);
                sb.Append(":");
                sb.Append(MinuteFormat);
                sb.Append(":");
                sb.Append(SecondFormat);
                sb.Append(".");
                sb.Append(MillisecondFormat);

                return sb.ToString();
            }
        }

        /// <summary>
        /// Returns a string representation of a time in the format HH:mm:ss
        /// </summary>
        public string TimeFormatForTrigger
        {
            get
            {
                StringBuilder sb = new StringBuilder();

                sb.Append(HourFormat);
                sb.Append(":");
                sb.Append(MinuteFormat);
                sb.Append(":");
                sb.Append(SecondFormat);

                return sb.ToString();
            }
        }

        /// <summary>
        /// Returns a string representation of a time in the format HH-mm-ss-fff that's safe for filenames in Windows.
        /// </summary>
        public string TimeFormatForWindows
        {
            get
            {
                StringBuilder sb = new StringBuilder();

                sb.Append(HourFormat);
                sb.Append("-");
                sb.Append(MinuteFormat);
                sb.Append("-");
                sb.Append(SecondFormat);
                sb.Append(".");
                sb.Append(MillisecondFormat);

                return sb.ToString();
            }
        }

        /// <summary>
        /// The default macro to be assigned to the Macro field for a new Screen or Region.
        /// </summary>
        public readonly string DefaultMacro = @"%date%\%name%\%date%_%time%.%format%";

        /// <summary>
        /// The default folder used for Region Select / Auto Save.
        /// </summary>
        public static readonly string DefaultAutoSaveFolder = Environment.GetFolderPath(Environment.SpecialFolder.Desktop);

        /// <summary>
        /// The default macro used for Region Select / Auto Save.
        /// </summary>
        public static readonly string DefaultAutoSaveMacro = "%date%_%time%.%format%";

        /// <summary>
        /// Replaces a tag (such as "%year%") with an appropriate value (such as "2020").
        /// </summary>
        /// <param name="preview">Determines if this is a preview of a macro. We either use screen capture date/time or DateTime.Now depending on this boolean.</param>
        /// <param name="name">The name of a region or screen when parsing the %name% tag.</param>
        /// <param name="macro">The macro to parse. A macro usually includes tags such as %count% and %date%.</param>
        /// <param name="screenNumber">The screen number. For example, if this is the second display then the screen number is 2.</param>
        /// <param name="format">The image format to use as an image file extension when parsing the %format% tag.</param>
        /// <param name="activeWindowTitle">The title of the active window.</param>
        /// <param name="tag">The macro tag to use during parsing.</param>
        /// <returns>A parsed macro containing the appropriate values of respective tags in the provided macro.</returns>
<<<<<<< HEAD
        private static string ParseTag(bool preview, string name, string macro, int screenNumber, ImageFormat format, string activeWindowTitle, MacroTag tag)
=======
        private string ParseTag(bool preview, string name, string macro, int screenNumber, ImageFormat format, string activeWindowTitle, Tag tag)
>>>>>>> ed0477d1
        {
            int count;
            DateTime dt;

            if (preview || screenCapture == null)
            {
                count = 1;
                dt = DateTime.Now;
            }
            else
            {
                count = screenCapture.Count;
                dt = screenCapture.DateTimeScreenshotsTaken;
            }

            // Strip out any backslash characters from the name so we avoid creating unnecessary directories based on the name.
            name = name.Replace("\\", string.Empty);

            if (!tag.Active)
            {
                return macro;
            }

            switch (tag.Type)
            {
                case MacroTagType.ActiveWindowTitle:
                    macro = macro.Replace(tag.Name, activeWindowTitle);
                    break;

                case MacroTagType.DateTimeFormat:
                    macro = macro.Replace(tag.Name, dt.ToString(tag.DateTimeFormatValue));
                    break;

                case MacroTagType.ImageFormat:
                    macro = format != null && !string.IsNullOrEmpty(format.Name) ? macro.Replace(tag.Name, format.Name.ToLower()) : macro;
                    break;

                case MacroTagType.ScreenCaptureCycleCount:
                    macro = macro.Replace(tag.Name, count.ToString());
                    break;

                case MacroTagType.ScreenName:
                    macro = !string.IsNullOrEmpty(name) ? macro.Replace(tag.Name, name) : macro;
                    break;

                case MacroTagType.ScreenNumber:
                    macro = macro.Replace(tag.Name, screenNumber.ToString());
                    break;

                case MacroTagType.User:
                    macro = macro.Replace(tag.Name, Environment.UserName);
                    break;

                case MacroTagType.Machine:
                    macro = macro.Replace(tag.Name, Environment.MachineName);
                    break;

                case MacroTagType.DateTimeFormatExpression:
                    macro = macro.Replace(tag.Name,
                        _macroTagExpressionParser.ParseTagExpressionForDateTimeFormat(dt, tag.DateTimeFormatValue, this));
                    break;

                case MacroTagType.QuarterYear:
                    macro = macro.Replace(tag.Name, ((dt.Month - 1) / 3 + 1).ToString());
                    break;
            }

            return StripInvalidWindowsCharacters(macro);
        }

        /// <summary>
        /// Replaces series of tags with appropriate values.
        /// </summary>
        /// <param name="preview">Determines if this is a preview of a macro. We either use screen capture date/time or DateTime.Now depending on this boolean.</param>
        /// <param name="config">Determines if we are parsing tags from the config file or not.</param>
        /// <param name="name">The name of a region or screen when parsing the %name% tag.</param>
        /// <param name="macro">The macro to parse. A macro usually includes tags such as %count% and %date%.</param>
        /// <param name="screenNumber">The screen number. For example, if this is the second display then the screen number is 2.</param>
        /// <param name="format">The image format to use as an image file extension when parsing the %format% tag.</param>
        /// <param name="activeWindowTitle">The title of the active window.</param>
        /// <param name="tagCollection">A collection of macro tags to parse.</param>
        /// <param name="log"></param>
        /// <returns>A parsed macro containing the appropriate values of respective tags in the provided macro.</returns>
<<<<<<< HEAD
        public static string ParseTags(bool preview, bool config, string name, string macro, int screenNumber, ImageFormat format, string activeWindowTitle, MacroTagCollection tagCollection)
=======
        public string ParseTags(bool preview, bool config, string name, string macro, int screenNumber, ImageFormat format, string activeWindowTitle, TagCollection tagCollection, Log log)
>>>>>>> ed0477d1
        {
            if (!config)
            {
                int activeWindowTitleLengthLimit = Convert.ToInt32(_settings.Application.GetByKey("ActiveWindowTitleLengthLimit", _settings.DefaultSettings.ActiveWindowTitleLengthLimit).Value);

                if (!string.IsNullOrEmpty(activeWindowTitle) && activeWindowTitle.Length > activeWindowTitleLengthLimit)
                {
                    log.WriteMessage($"Active Window title length exceeds the configured length of {activeWindowTitleLengthLimit} characters so value was truncated. Correct the value for the ActiveWindowTitleLengthLimit application setting to prevent truncation");
                    activeWindowTitle = activeWindowTitle.Substring(0, activeWindowTitleLengthLimit);
                }
            }

            foreach (MacroTag tag in tagCollection)
            {
                if (tag.Type == MacroTagType.TimeRange)
                {
                    DateTime dt;

                    if (preview || screenCapture == null)
                    {
                        dt = DateTime.Now;
                    }
                    else
                    {
                        dt = screenCapture.DateTimeScreenshotsTaken;
                    }

                    string macro1Macro = tag.TimeRangeMacro1Macro;
                    string macro2Macro = tag.TimeRangeMacro2Macro;
                    string macro3Macro = tag.TimeRangeMacro3Macro;
                    string macro4Macro = tag.TimeRangeMacro4Macro;

                    // Temporarily make this tag a DateTimeFormat type because we're going to recursively call ParseTagsForFilePath
                    // for each macro tag in the macro 1, macro 2, macro 3, and macro 4 fields.
                    tag.Type = MacroTagType.DateTimeFormat;

                    // Recursively call the same method we're in to parse each TimeRange macro as if it was a date/time macro tag.
                    macro1Macro = ParseTags(preview, config, name, macro1Macro, screenNumber, format, activeWindowTitle, tagCollection, log);
                    macro2Macro = ParseTags(preview, config, name, macro2Macro, screenNumber, format, activeWindowTitle, tagCollection, log);
                    macro3Macro = ParseTags(preview, config, name, macro3Macro, screenNumber, format, activeWindowTitle, tagCollection, log);
                    macro4Macro = ParseTags(preview, config, name, macro4Macro, screenNumber, format, activeWindowTitle, tagCollection, log);

                    // Now that we have the new parsed values based on date/time macro tags we can set this tag back to its TimeRange type.
                    tag.Type = MacroTagType.TimeRange;

                    if (dt.TimeOfDay >= tag.TimeRangeMacro1Start.TimeOfDay &&
                        dt.TimeOfDay <= tag.TimeRangeMacro1End.TimeOfDay)
                    {
                        macro = macro.Replace(tag.Name, macro1Macro);
                    }

                    if (dt.TimeOfDay >= tag.TimeRangeMacro2Start.TimeOfDay &&
                        dt.TimeOfDay <= tag.TimeRangeMacro2End.TimeOfDay)
                    {
                        macro = macro.Replace(tag.Name, macro2Macro);
                    }

                    if (dt.TimeOfDay >= tag.TimeRangeMacro3Start.TimeOfDay &&
                        dt.TimeOfDay <= tag.TimeRangeMacro3End.TimeOfDay)
                    {
                        macro = macro.Replace(tag.Name, macro3Macro);
                    }

                    if (dt.TimeOfDay >= tag.TimeRangeMacro4Start.TimeOfDay &&
                        dt.TimeOfDay <= tag.TimeRangeMacro4End.TimeOfDay)
                    {
                        macro = macro.Replace(tag.Name, macro4Macro);
                    }
                }
                else
                {
                    macro = ParseTag(preview, name, macro, screenNumber, format, activeWindowTitle, tag);
                }
            }

            return StripInvalidWindowsCharacters(macro);
        }

        /// <summary>
        /// Replaces a series of tags with appropriate values. Assumes you are either parsing a folder path or just need a preview of the returned values.
        /// </summary>
        /// <param name="config">Determines if we are parsing tags from the config file or not.</param>
        /// <param name="macro">The macro to parse. A macro usually includes tags such as %count% and %date%.</param>
        /// <param name="tagCollection">A collection of macro tags to parse.</param>
        /// <param name="log"></param>
        /// <returns>A parsed macro containing the appropriate values of respective tags in the provided macro.</returns>
<<<<<<< HEAD
        public static string ParseTags(bool config, string macro, MacroTagCollection tagCollection)
=======
        public string ParseTags(bool config, string macro, TagCollection tagCollection, Log log)
>>>>>>> ed0477d1
        {
            return ParseTags(preview: true, config, string.Empty, macro, 0,
                new ImageFormat("JPEG", ".jpeg"), string.Empty, tagCollection, log);
        }

        /// <summary>
        /// Removes characters from a given string that are invalid to Windows.
        /// </summary>
        /// <param name="text">The string to parse.</param>
        /// <returns>A string that no longer contains invalid Windows characters.</returns>
        private string StripInvalidWindowsCharacters(string text)
        {
            string prefix = string.Empty;

            if (Regex.IsMatch(text, WindowsPathRegexPattern))
            {
                prefix = Regex.Match(text, WindowsPathRegexPattern).Groups["DriveOrUNCPrefix"].Value;
                text = Regex.Match(text, WindowsPathRegexPattern).Groups["Path"].Value;
            }

            text = text.Replace("/", string.Empty);
            text = text.Replace(":", string.Empty);
            text = text.Replace("*", string.Empty);
            text = text.Replace("?", string.Empty);
            text = text.Replace("\"", string.Empty);
            text = text.Replace("<", string.Empty);
            text = text.Replace(">", string.Empty);
            text = text.Replace("|", string.Empty);

            return prefix + text;
        }
    }
}<|MERGE_RESOLUTION|>--- conflicted
+++ resolved
@@ -190,11 +190,7 @@
         /// <param name="activeWindowTitle">The title of the active window.</param>
         /// <param name="tag">The macro tag to use during parsing.</param>
         /// <returns>A parsed macro containing the appropriate values of respective tags in the provided macro.</returns>
-<<<<<<< HEAD
         private static string ParseTag(bool preview, string name, string macro, int screenNumber, ImageFormat format, string activeWindowTitle, MacroTag tag)
-=======
-        private string ParseTag(bool preview, string name, string macro, int screenNumber, ImageFormat format, string activeWindowTitle, Tag tag)
->>>>>>> ed0477d1
         {
             int count;
             DateTime dt;
@@ -278,11 +274,7 @@
         /// <param name="tagCollection">A collection of macro tags to parse.</param>
         /// <param name="log"></param>
         /// <returns>A parsed macro containing the appropriate values of respective tags in the provided macro.</returns>
-<<<<<<< HEAD
         public static string ParseTags(bool preview, bool config, string name, string macro, int screenNumber, ImageFormat format, string activeWindowTitle, MacroTagCollection tagCollection)
-=======
-        public string ParseTags(bool preview, bool config, string name, string macro, int screenNumber, ImageFormat format, string activeWindowTitle, TagCollection tagCollection, Log log)
->>>>>>> ed0477d1
         {
             if (!config)
             {
@@ -369,11 +361,7 @@
         /// <param name="tagCollection">A collection of macro tags to parse.</param>
         /// <param name="log"></param>
         /// <returns>A parsed macro containing the appropriate values of respective tags in the provided macro.</returns>
-<<<<<<< HEAD
         public static string ParseTags(bool config, string macro, MacroTagCollection tagCollection)
-=======
-        public string ParseTags(bool config, string macro, TagCollection tagCollection, Log log)
->>>>>>> ed0477d1
         {
             return ParseTags(preview: true, config, string.Empty, macro, 0,
                 new ImageFormat("JPEG", ".jpeg"), string.Empty, tagCollection, log);
