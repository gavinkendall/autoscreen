--- conflicted
+++ resolved
@@ -130,7 +130,7 @@
             {
             "AssemblyRegister" = "3:1"
             "AssemblyIsInGAC" = "11:FALSE"
-            "AssemblyAsmDisplayName" = "8:autoscreen, Version=2.3.6.9, Culture=neutral, processorArchitecture=MSIL"
+            "AssemblyAsmDisplayName" = "8:autoscreen, Version=2.4.0.0, Culture=neutral, processorArchitecture=MSIL"
                 "ScatterAssemblies"
                 {
                     "_9ACC9C115A4F4BCABA938B9FF9F2199F"
@@ -244,24 +244,15 @@
         {
         "Name" = "8:Microsoft Visual Studio"
         "ProductName" = "8:Auto Screen Capture"
-<<<<<<< HEAD
-        "ProductCode" = "8:{D8455EEA-4DBA-4506-B41D-8D1B4777AAD9}"
+        "ProductCode" = "8:{A0484066-38B3-4818-B07A-6DE7A704637C}"
         "PackageCode" = "8:{F8513E76-278E-4CBC-BD83-2471AA433B1D}"
-=======
-        "ProductCode" = "8:{0B2F3414-DC4A-46CE-8F36-67559FC035BC}"
-        "PackageCode" = "8:{90E05177-1116-4DA3-A6B4-53D6CCEAB0F4}"
->>>>>>> 234af88d
-        "UpgradeCode" = "8:{5A52167C-788C-412D-B0A1-ED40B962A74F}"
+        "UpgradeCode" = "8:{6B29B7BC-0101-4495-B28C-26B6D3CDCC02}"
         "AspNetVersion" = "8:4.0.30319.0"
         "RestartWWWService" = "11:FALSE"
         "RemovePreviousVersions" = "11:TRUE"
         "DetectNewerInstalledVersion" = "11:TRUE"
         "InstallAllUsers" = "11:FALSE"
-<<<<<<< HEAD
         "ProductVersion" = "8:2.4.00"
-=======
-        "ProductVersion" = "8:2.3.70"
->>>>>>> 234af88d
         "Manufacturer" = "8:Gavin Kendall"
         "ARPHELPTELEPHONE" = "8:"
         "ARPHELPLINK" = "8:https://sourceforge.net/p/autoscreen/tickets/"
